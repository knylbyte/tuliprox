use std::collections::HashMap;
use std::path::{Path};
use actix_web::http::header::{CACHE_CONTROL, HeaderValue};
use actix_web::{HttpRequest, HttpResponse, web};
use log::{debug, error};
use url::Url;
use crate::api::api_model::{AppState, UserApiRequest};
<<<<<<< HEAD
use crate::model::api_proxy::{UserCredentials};
use crate::model::config::{ConfigTarget};
=======
use crate::model::api_proxy::{ApiProxyServerInfo, UserCredentials};
use crate::model::config::{Config, ConfigTarget, ConfigInput};
use crate::utils::request_utils;
>>>>>>> 5d5b98f6

pub(crate) async fn serve_file(file_path: &Path, req: &HttpRequest, mime_type: mime::Mime) -> HttpResponse {
    if file_path.exists() {
        if let Ok(file) = actix_files::NamedFile::open_async(file_path).await {
            let mut result = file.set_content_type(mime_type)
                .disable_content_disposition().into_response(req);
            let headers = result.headers_mut();
            headers.insert(CACHE_CONTROL, HeaderValue::from_bytes("no-cache".as_bytes()).unwrap());
            return result;
        }
    }
    HttpResponse::NoContent().finish()
}

pub(crate) fn get_user_target_by_credentials<'a>(username: &str, password: &str, api_req: &'a UserApiRequest,
                                                 app_state: &'a web::Data<AppState>) -> Option<(UserCredentials, &'a ConfigTarget)> {
    if !username.is_empty() && !password.is_empty() {
        app_state.config.get_target_for_user(username, password)
    } else {
        let token = api_req.token.as_str().trim();
        if !token.is_empty() {
            app_state.config.get_target_for_user_by_token(token)
        } else {
            None
        }
    }
}

pub(crate) fn get_user_target<'a>(api_req: &'a UserApiRequest, app_state: &'a web::Data<AppState>) -> Option<(UserCredentials, &'a ConfigTarget)> {
    let username = api_req.username.as_str().trim();
    let password = api_req.password.as_str().trim();
    get_user_target_by_credentials(username, password, api_req, app_state)
}

pub(crate) fn get_user_server_info(cfg: &Config, user: &UserCredentials) -> ApiProxyServerInfo {
    let server_info_list = cfg._api_proxy.read().unwrap().as_ref().unwrap().server.clone();
    let server_info_name = match &user.server {
        Some(server_name) => server_name.as_str(),
        None => "default"
    };
    match server_info_list.iter().find(|c| c.name.eq(server_info_name)) {
        Some(info) => info.clone(),
        None => server_info_list.first().unwrap().clone(),
    }
}

pub(crate) async fn stream_response(stream_url: &str, req: &HttpRequest, input: Option<&ConfigInput>) -> HttpResponse {
    let req_headers: HashMap<&str, &[u8]> = req.headers().iter().map(|(k, v)| (k.as_str(), v.as_bytes())).collect();
    debug!("Try to open stream {}", stream_url);
    if let Ok(url) = Url::parse(stream_url) {
        let client = request_utils::get_client_request(input, url, Some(&req_headers));
        match client.send().await {
            Ok(response) => {
                if response.status().is_success() {
                    let mut response_builder = HttpResponse::Ok();
                    response.headers().iter().for_each(|(k, v)| {
                        response_builder.insert_header((k.as_str(), v.as_ref()));
                    });
                    return response_builder.body(actix_web::body::BodyStream::new(response.bytes_stream()));
                } else {
                    debug!("Failed to open stream got status {} for {}", response.status(), stream_url)
                }
            }
            Err(err) => {
                error!("Received failure from server {}:  {}", stream_url, err)
            }
        }
    } else {
        error!("Url is malformed {}", &stream_url)
    }
    HttpResponse::BadRequest().finish()
}<|MERGE_RESOLUTION|>--- conflicted
+++ resolved
@@ -5,14 +5,9 @@
 use log::{debug, error};
 use url::Url;
 use crate::api::api_model::{AppState, UserApiRequest};
-<<<<<<< HEAD
-use crate::model::api_proxy::{UserCredentials};
-use crate::model::config::{ConfigTarget};
-=======
 use crate::model::api_proxy::{ApiProxyServerInfo, UserCredentials};
 use crate::model::config::{Config, ConfigTarget, ConfigInput};
 use crate::utils::request_utils;
->>>>>>> 5d5b98f6
 
 pub(crate) async fn serve_file(file_path: &Path, req: &HttpRequest, mime_type: mime::Mime) -> HttpResponse {
     if file_path.exists() {
@@ -84,4 +79,4 @@
         error!("Url is malformed {}", &stream_url)
     }
     HttpResponse::BadRequest().finish()
-}+}
