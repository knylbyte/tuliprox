--- conflicted
+++ resolved
@@ -76,16 +76,8 @@
         &shared_stream_manager,
         &active_provider,
         active_user_change_tx,
-<<<<<<< HEAD
     );
     let event_manager = Arc::new(EventManager::new(active_user_change_rx, provider_change_rx, ));
-=======
-    ));
-    let event_manager = Arc::new(EventManager::new(
-        active_user_change_rx,
-        provider_change_rx,
-    ));
->>>>>>> 5d5858b6
     let client = create_http_client(app_config);
 
     AppState {
