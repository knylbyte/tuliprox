--- conflicted
+++ resolved
@@ -436,15 +436,9 @@
                         ProviderAllocation::Exhausted => {
                             let stream = create_provider_connections_exhausted_stream(&app_state.app_config, &[]);
                             ProviderStreamState::Custom(stream)
-<<<<<<< HEAD
-                        }
-                        ProviderAllocation::Available(_) => ProviderStreamState::Available(Some(provider), url),
-                        ProviderAllocation::GracePeriod(_) => ProviderStreamState::GracePeriod(Some(provider), url),
-=======
                         },
                         ProviderAllocation::Available(_) => ProviderStreamState::Available(Some(selected_provider_name), url),
                         ProviderAllocation::GracePeriod(_) => ProviderStreamState::GracePeriod(Some(selected_provider_name), url),
->>>>>>> 75617777
                     }
                 }
             }
