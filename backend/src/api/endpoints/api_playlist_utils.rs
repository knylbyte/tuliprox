use crate::model::{AppConfig, Config, ConfigInput, ConfigTarget};
use crate::repository::{m3u_repository, xtream_repository};
use crate::utils::{m3u, xtream};
use crate::utils;
use axum::response::IntoResponse;
use indexmap::IndexMap;
use serde::Serialize;
use serde_json::{json};
use shared::model::{CommonPlaylistItem, InputType, M3uPlaylistItem, PlaylistCategoriesResponse,
                    PlaylistGroup, PlaylistItemType, PlaylistResponseGroup, TargetType, XtreamCluster};
use std::sync::Arc;
use crate::api::api_utils::{json_or_bin_response};

fn group_playlist_items<T>(
    cluster: XtreamCluster,
    iter: impl Iterator<Item=T>,
    get_group: fn(&T) -> String,
) -> Vec<PlaylistResponseGroup>
where
    T: Serialize + Into<CommonPlaylistItem>,
{
    let mut groups: IndexMap<String, Vec<T>> = IndexMap::new();

    for item in iter {
        let group_key = get_group(&item);
        groups.entry(group_key)
            .or_default()
            .push(item);
    }

    groups
        .into_iter()
        .enumerate()
        .map(|(index, (key, value))| PlaylistResponseGroup {
            #[allow(clippy::cast_possible_truncation)]
            id: index as u32,
            title: key.clone(),
            channels: value.into_iter().map(Into::into).collect(),
            xtream_cluster: cluster,
        })
        .collect()
}

fn group_playlist_items_by_cluster(params: Option<(utils::FileReadGuard,
                                                   impl Iterator<Item=(M3uPlaylistItem, bool)>)>) ->
                                   (Vec<M3uPlaylistItem>, Vec<M3uPlaylistItem>, Vec<M3uPlaylistItem>) {
    match params {
        None => (vec![], vec![], vec![]),
        Some((guard, iter)) => {
            let mut live = Vec::new();
            let mut video = Vec::new();
            let mut series = Vec::new();
            for (item, _) in iter {
                match item.item_type {
                    PlaylistItemType::Live
                    | PlaylistItemType::LiveUnknown
                    | PlaylistItemType::LiveHls
                    | PlaylistItemType::LiveDash => {
                        live.push(item);
                    }
                    PlaylistItemType::Catchup
                    | PlaylistItemType::Video => {
                        video.push(item);
                    }
                    PlaylistItemType::Series
                    | PlaylistItemType::SeriesInfo => {
                        series.push(item);
                    }
                }
            }

            drop(guard);

            (live, video, series)
        }
    }
}

fn group_playlist_groups_by_cluster(playlist: Vec<PlaylistGroup>) -> (Vec<PlaylistResponseGroup>, Vec<PlaylistResponseGroup>, Vec<PlaylistResponseGroup>) {
    let mut live = Vec::new();
    let mut video = Vec::new();
    let mut series = Vec::new();
    for group in playlist {
        let channels = group.channels.iter()
            .map(shared::model::PlaylistItem::to_common)
            .collect();
        let grp = PlaylistResponseGroup {
            id: group.id,
            title: group.title,
            channels,
            xtream_cluster: group.xtream_cluster,
        };
        match group.xtream_cluster {
            XtreamCluster::Live => live.push(grp),
            XtreamCluster::Video => video.push(grp),
            XtreamCluster::Series => series.push(grp),
        }
    }
    (live, video, series)
}

async fn grouped_channels(
    cfg: &AppConfig,
    target: &ConfigTarget,
    cluster: XtreamCluster,
) -> Option<Vec<PlaylistResponseGroup>> {
    xtream_repository::iter_raw_xtream_playlist(cfg, target, cluster).await
        .map(|(_guard, iter)| group_playlist_items::<CommonPlaylistItem>(
            cluster,
            iter.map(|(v, _)| v.to_common()),
            |item| item.group.clone(),
        ))
}

pub(in crate::api::endpoints) async fn get_playlist_for_target(cfg_target: Option<&ConfigTarget>, cfg: &AppConfig, accept: Option<&String>) -> impl axum::response::IntoResponse + Send {
    if let Some(target) = cfg_target {
        if target.has_output(TargetType::Xtream) {
            let live_channels = grouped_channels(cfg, target, XtreamCluster::Live).await;
            let vod_channels = grouped_channels(cfg, target, XtreamCluster::Video).await;
            let series_channels = grouped_channels(cfg, target, XtreamCluster::Series).await;

            let response = PlaylistCategoriesResponse {
                live: live_channels,
                vod: vod_channels,
                series: series_channels,
            };

            return json_or_bin_response(accept, &response).into_response();
        } else if target.has_output(TargetType::M3u) {
            let all_channels = m3u_repository::iter_raw_m3u_playlist(cfg, target).await;
            let (live_channels, vod_channels, series_channels) = group_playlist_items_by_cluster(all_channels);
            let response = PlaylistCategoriesResponse {
                live: Some(group_playlist_items::<M3uPlaylistItem>(XtreamCluster::Live, live_channels.into_iter(), |item| item.group.clone())),
                vod: Some(group_playlist_items::<M3uPlaylistItem>(XtreamCluster::Video, vod_channels.into_iter(), |item| item.group.clone())),
                series: Some(group_playlist_items::<M3uPlaylistItem>(XtreamCluster::Series, series_channels.into_iter(), |item| item.group.clone())),
            };

            return json_or_bin_response(accept, &response).into_response();
        }
    }
    (axum::http::StatusCode::BAD_REQUEST, axum::Json(json!({"error": "Invalid Arguments"}))).into_response()
}

pub(in crate::api::endpoints) async fn get_playlist(client: &reqwest::Client, cfg_input: Option<&Arc<ConfigInput>>, cfg: &Arc<Config>, accept: Option<&String>) -> impl IntoResponse + Send {
    match cfg_input {
        Some(input) => {
            let (result, errors) =
                match input.input_type {
<<<<<<< HEAD
                    InputType::M3u | InputType::M3uBatch => m3u::get_m3u_playlist(&client, cfg, input, &cfg.working_dir).await,
                    InputType::Xtream | InputType::XtreamBatch => xtream::get_xtream_playlist(cfg, &client, input, &cfg.working_dir).await,
                    InputType::Library => (Vec::<PlaylistGroup>::new(), vec![]) // TODO LocalVod
=======
                    InputType::M3u | InputType::M3uBatch => m3u::get_m3u_playlist(client, cfg, input, &cfg.working_dir).await,
                    InputType::Xtream | InputType::XtreamBatch => xtream::get_xtream_playlist(cfg, client, input, &cfg.working_dir).await,
>>>>>>> a789f138
                };
            if result.is_empty() {
                let error_strings: Vec<String> = errors.iter().map(std::string::ToString::to_string).collect();
                (axum::http::StatusCode::BAD_REQUEST, axum::Json(json!({"error": error_strings.join(", ")}))).into_response()
            } else {
                let (live, vod, series) = group_playlist_groups_by_cluster(result);
                let response = PlaylistCategoriesResponse {
                    live: Some(live),
                    vod: Some(vod),
                    series: Some(series),
                };
                json_or_bin_response(accept, &response).into_response()
            }
        }
        None => (axum::http::StatusCode::BAD_REQUEST, axum::Json(json!({"error": "Invalid Arguments"}))).into_response(),
    }
}<|MERGE_RESOLUTION|>--- conflicted
+++ resolved
@@ -146,14 +146,9 @@
         Some(input) => {
             let (result, errors) =
                 match input.input_type {
-<<<<<<< HEAD
-                    InputType::M3u | InputType::M3uBatch => m3u::get_m3u_playlist(&client, cfg, input, &cfg.working_dir).await,
-                    InputType::Xtream | InputType::XtreamBatch => xtream::get_xtream_playlist(cfg, &client, input, &cfg.working_dir).await,
-                    InputType::Library => (Vec::<PlaylistGroup>::new(), vec![]) // TODO LocalVod
-=======
                     InputType::M3u | InputType::M3uBatch => m3u::get_m3u_playlist(client, cfg, input, &cfg.working_dir).await,
                     InputType::Xtream | InputType::XtreamBatch => xtream::get_xtream_playlist(cfg, client, input, &cfg.working_dir).await,
->>>>>>> a789f138
+                    InputType::Library => (Vec::<PlaylistGroup>::new(), vec![]) // TODO LocalVod
                 };
             if result.is_empty() {
                 let error_strings: Vec<String> = errors.iter().map(std::string::ToString::to_string).collect();
