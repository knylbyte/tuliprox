--- conflicted
+++ resolved
@@ -264,7 +264,7 @@
       true,
       format!( "Cant find input {} for target {target_name}, context {}, stream_id {virtual_id}", pli.input_name, stream_req.context)
     );
-    
+
     let (cluster, item_type) = if stream_req.context == ApiStreamContext::Timeshift {
       (XtreamCluster::Video, PlaylistItemType::Catchup)
     } else {
@@ -272,12 +272,8 @@
     };
 
     debug_if_enabled!(
-<<<<<<< HEAD
-        "ID chain for xtream endpoint: request_stream_id={} -> action_stream_id={action_stream_id} -> req_virtual_id={req_virtual_id} -> virtual_id={virtual_id}", stream_req.stream_id);
-=======
         "ID chain for xtream endpoint: request_stream_id={} -> action_stream_id={action_stream_id} -> req_virtual_id={req_virtual_id} -> virtual_id={virtual_id}",
         stream_req.stream_id);
->>>>>>> 253b8fa7
     let session_key = create_session_fingerprint(&fingerprint.key, &user.username, virtual_id);
     let user_session = app_state
         .active_users
