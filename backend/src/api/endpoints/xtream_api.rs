--- conflicted
+++ resolved
@@ -265,11 +265,7 @@
       format!( "Cant find input {} for target {target_name}, context {}, stream_id {virtual_id}", pli.input_name, stream_req.context)
     );
 
-<<<<<<< HEAD
-    if matches!(pli.item_type, PlaylistItemType::LocalVideo | PlaylistItemType::LocalSeries | PlaylistItemType::LocalSeriesInfo) {
-=======
-    if pli.url.starts_with("file://") {
->>>>>>> 8d1378c2
+    if pli.item_type.is_local() {
         let connection_permission = user.connection_permission(app_state).await;
         return local_stream_response(
             fingerprint,
@@ -487,8 +483,7 @@
             comment: None,
         };
 
-<<<<<<< HEAD
-        if matches!(pli.item_type, PlaylistItemType::LocalVideo | PlaylistItemType::LocalSeries | PlaylistItemType::LocalSeriesInfo) {
+        if pli.item_type.is_local() {
             return local_stream_response(fingerprint,
                                          app_state,
                                          pli.to_stream_channel(target.id),
@@ -497,17 +492,6 @@
                                          &target,
                                          &user,
                                          UserConnectionPermission::Allowed,
-=======
-        if pli.url.starts_with("file://") {
-            return local_stream_response(fingerprint,
-                                  app_state,
-                                  pli.to_stream_channel(target.id),
-                                  req_headers,
-                                  &input,
-                                  &target,
-                                  &user,
-                                  UserConnectionPermission::Allowed,
->>>>>>> 8d1378c2
             ).await.into_response();
         }
 
@@ -1013,7 +997,7 @@
         target,
         Some(cluster),
     ).await {
-        if matches!(pli.item_type, PlaylistItemType::LocalVideo | PlaylistItemType::LocalSeries | PlaylistItemType::LocalSeriesInfo) {
+        if pli.item_type.is_local() {
             if let Some(additional_properties) = pli.additional_properties.as_ref() {
                 return try_unwrap_body!(axum::response::Response::builder()
                 .status(axum::http::StatusCode::OK)
