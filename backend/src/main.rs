--- conflicted
+++ resolved
@@ -17,19 +17,12 @@
 use crate::utils::init_logger;
 use crate::utils::request::create_client;
 use crate::utils::{config_file_reader, resolve_env_var};
-<<<<<<< HEAD
 use crate::library::LibraryProcessor;
-=======
->>>>>>> 75617777
 use arc_swap::access::Access;
 use arc_swap::ArcSwap;
 use chrono::{DateTime, Utc};
 use clap::Parser;
-<<<<<<< HEAD
 use log::{error, info, warn};
-=======
-use log::{error, info};
->>>>>>> 75617777
 use shared::model::ConfigPaths;
 use std::fs::File;
 use std::sync::Arc;
@@ -195,31 +188,10 @@
 }
 
 fn get_file_paths(args: &Args) -> ConfigPaths {
-<<<<<<< HEAD
     let config_path: String = utils::resolve_directory_path(&resolve_env_var(&args.config_path.as_ref().map_or_else(utils::get_default_config_path, ToString::to_string)));
     let config_file: String = resolve_env_var(&args.config_file.as_ref().map_or_else(|| utils::get_default_config_file_path(&config_path), ToString::to_string));
     let api_proxy_file = resolve_env_var(&args.api_proxy.as_ref().map_or_else(|| utils::get_default_api_proxy_config_path(config_path.as_str()), ToString::to_string));
     let sources_file: String = resolve_env_var(&args.source_file.as_ref().map_or_else(|| utils::get_default_sources_file_path(&config_path), ToString::to_string));
-=======
-    let config_path: String = utils::resolve_directory_path(&resolve_env_var(
-        &args
-            .config_path
-            .as_ref()
-            .map_or_else(utils::get_default_config_path, ToString::to_string),
-    ));
-    let config_file: String = resolve_env_var(&args.config_file.as_ref().map_or_else(
-        || utils::get_default_config_file_path(&config_path),
-        ToString::to_string,
-    ));
-    let api_proxy_file = resolve_env_var(&args.api_proxy.as_ref().map_or_else(
-        || utils::get_default_api_proxy_config_path(config_path.as_str()),
-        ToString::to_string,
-    ));
-    let sources_file: String = resolve_env_var(&args.source_file.as_ref().map_or_else(
-        || utils::get_default_sources_file_path(&config_path),
-        ToString::to_string,
-    ));
->>>>>>> 75617777
     let mappings_file = args.mapping_file.as_ref().map(|p| resolve_env_var(p));
 
     ConfigPaths {
@@ -285,9 +257,7 @@
                         .send()
                         .await
                     {
-                        Ok(response) => {
-                            matches!(response.json::<Healthcheck>().await, Ok(check) if check.status == "ok")
-                        }
+                        Ok(response) => matches!(response.json::<Healthcheck>().await, Ok(check) if check.status == "ok"),
                         Err(_) => false,
                     }
                 }
