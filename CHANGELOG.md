# Changelog
# 3.3.0 (2025-11-xx)
- Avoid blocking the runtime when warming cache
- Normalize FileLockManager paths so aliases share the same lock
- Use async file operations for playlist persistence to avoid blocking async paths
<<<<<<< HEAD
- Async persist cache write pipe so response caching no longer blocks the async runtime
- M3U playlist exports now stream async to keep the runtime responsive
=======
- Shared stream burst buffer now reuses `Arc<Bytes>` so new subscribers no longer clone the entire burst data set.
>>>>>>> 2b8c9ffc

# 3.2.0 (2025-11-14)
- Added `name` attribute to Staged Input.
- Real-time active provider connection monitoring (dashboard + websocket)
- Source editor: block selection, batch-mode UI and automatic layout
- Fixed SSL certificate field binding in configuration view
- More robust connection-state and provider-handle management
- Streamlined event notifications and provider-count reporting
- Added configurable `reverse_proxy.resource_retry` (UI + server) to tune max attempts, base delay, and exponential backoff multiplier for proxied resources.
- Multi Strm outputs with same type is now allowed.
- Added new mapper function `pad(text | number, number, char, optional position: "<" | ">" | "^")`
- Added new mapper function `format` for simple in-text replacement like `format("Hello {}! Hello {}!", "Bob", "World")`
- Added `reverse_proxy.stream.shared_burst_buffer_mb` to control shared-stream burst buffer size (default 12 MB).
- Added `movie` as alias for `vod` for type filter. You can now use `Type = movie` as an alternative to `Type = vod`.
- Fixed file locks to avoid race conditions on file operations

# 3.1.8 (2025-11-06)
- Fixed HLS streaming issues caused by session eviction and incorrect headers.
- Catchup stream fix cycling through multiple providers on play.
- Custom streams fix and update webui stream info
- Added TimeZone to `epg_timeshift: [-+]hh:mm or TimeZone`, example `Europe/Paris`, `America/New_York`, `-2:30`(-2h30m), `+0:15` (15m), `2` (2h), `:30` (30m), `:3` (3m)
  If you use TimeZone the timeshift will change on Summer/Winter time if its applied in the TZ.
- Fixed: Mappings now automatically reload and reapply after configuration changes, preventing stale settings.
- Search in Playlist Explorer now returns groups instead of matching flat channel list.
- Added `use_memory_cache` attribute to target definition to hold playlist in memory to reduce disc access.
  Placing playlist into memory causes more RAM usage but reduces disk access.
- Added optional `filter` attribute to Output (except HDHomerun-Output).
  Output filters are applied after all transformations have been performed, therefore, all filter contents must refer to the final state of the playlist.
- Added burst buffer to shared stream
- Telegram message thread support. thread id can now be appended to chat-id like `chat-id:thread-id`.
- Telegram supports markdown generation for structured json messages. simply set `markdown: true` in telegram config.
- Added User-Stream-Connections Table to WebUI
- Enhanced STRM output filenames to include detailed media quality info (e.g., 4K, HDR, x265, 5.1) for easy version distinction.
- Added standardized SSDP (Simple Service Discovery Protocol) and the Proprietary HDHomeRun UDP Discovery Protocol (Port 65001)
- Fixed some session handling issue
- added `reverse_proxy.disabled_header` configuration
  Allows removing selected headers before forwarding requests when acting as a reverse proxy. Configure removal of the referer header, all `X-*` headers, and additional custom headers.
- !BREAKING_CHANGE! `disble_referer_header` is now part of `reverse_proxy.disabled_header` configuration
- UserTable: Copy credentials to clipboard from user table
- UserTable: Kick user action from streams table
- UserTable: Auto-generated username/password for new proxy users

# 3.1.7 (2025-10-10)
- Added Dark/Bright theme switch
- Resource proxy retries failed requests up to three times and respects the `Retry-After` header (falls back to 100 ms wait)
  to reduce transient HTTP errors (400, 408, 425, 429, 5xx)
- Added `accept_insecure_ssl_certificates` option in `config.yml` (for serving images over HTTPS without a valid SSL certificate)
- VOD streams now use tmdbid from `get_vod_streams` if available, removing the need for `resolve_vod` in STRM generation
- Fixed file length issue in STRM generation
- Fixed empty parentheses issue in series names
- Removed default sorting
- WebSocket now reconnects on disconnect; added WebSocket connection status icon in Web UI
- Added Playlist EPG view with timeline, channels, `now` line, and program details
- EPG data can now be fetched from selected targets and custom URLs
- Faster, more reliable EPG loading via streaming and asynchronous processing, with reduced memory usage and better support for large or compressed guides.
- Invalid EPG text data fix
- Added new sidebar entry and icon for quick EPG access
- Added CBOR (binary JSON) support for large API data

# 3.1.6 (2025-09-01)
- EPG Config View added
- Fixed loading users for WebUI from user DB
- Fixed auto EPG for batch inputs
- Fixed EPG URL prepare
- Content Security Policies configurable via config, default OFF
- WebUI Config View editor for config.yml added

# 3.1.5 (2025-08-14)
- Hot reload for config
- New WebUI (currently only readonly)
- Fixed shared stream provider connection count
- Added hanging client connection release
- Added `replace` built-in function for mapper scripts
- Added `token_ttl_mins` to web_auth config to define auth token expiration duration.
- Staged sources. Side-loading playlist. Load from staged, serve from provider.
- Fixed proxy config
- Added Content Security Policy to WebUI

# 3.1.4 (2025-06-17)
- share live stream refactored
- fixed active user count
- fixed hls streaming
- more logs sanitized
- added session key for session management
- added sleep timer  `sleep_timer_mins`  to config.yml
- added mapper script builtin function `template` to access template definitions.
```
   station_prefix = template(concat("US_", station, "_PREFIX")),
```
If we assume the variable `station` contains the value `WINK`,
this script receives the template with the concatenated name `US_WINK_PREFIX` which should be defined in `templates` section,
and assigns it to the variable `station_prefix`.
- Extended STRM export functionality with:
  - Support for various media tools (Kodi, Plex, Emby, Jellyfin), with consideration for recommended naming conventions and file organization.
  - Optional flat directory structure via 'flat' parameter (nested folder structures are not supported by some media scanners).
- Added Trakt support for XC targets
```yaml
      - name: iptv-trakt-example
        output:
          - type: xtream
            skip_live_direct_source: true
            skip_video_direct_source: true
            skip_series_direct_source: true
            resolve_series: false
            resolve_vod: false
            trakt:
              api:
                key: <my private trakt api key>
                version: 2
              lists:
                - user: "linaspurinis"
                  list_slug: "top-watched-movies-of-the-week"
                  category_name: "📈 Top Weekly Movies"
                  content_type: "vod"
                  fuzzy_match_threshold: 80
                - user: "garycrawfordgc"
                  list_slug: "latest-tv-shows"
                  category_name: "📺 Latest TV Shows"
                  content_type: "series"
                  fuzzy_match_threshold: 80
```

# 3.1.3 (2025-06-06)
- Fixed xtream codes series info duplicate fields problem.
- Fixed series info container_extension problem.
- Mapper script can have blocks now.
  For example, you want to write a `if then else` block
```
  # Maybe there is no station
  station = @Caption ~ "(ABC)"
  match {
     station => {
        # if block
        # station exists
     }
     # optional any match as else block
     _ => {
         # else block
         # station does not exists
     } 
  }
```
- New BuiltIn Mapper function `first`. When you use Regular expressions it could be that your match contains multiple results.
  The builtin function `first` returns the first match.

# 3.1.2 (2025-06-02)
- fixed input filter
- fixed epg fuzzy match `match_threshold` default value
- fixed `auto` epg source

# 3.1.1 (2025-05-27)
- fixed m3u api hls handling
- during grace period no data is sent to client.
- splitted config file handling for accurate error messages

# 3.1.0 (2025-05-26)
- !BREAKING_CHANGE! mapper refactored, mapping can be written as a script with a custom DSL.
- !BREAKING_CHANGE! `tags` definition removed from new mapper.
- !BREAKING_CHANGE! removed `suffix` and `prefix` from input config. Use mapper with an input filter instead.
- !BREAKING_CHANGE! custom_stream_response is now `custom_stream_response_path`. The filename identifies the file inside the path
  - user_account_expired.ts
  - provider_connections_exhausted.ts
  - user_connections_exhausted.ts
  - channel_unavailable.ts
    `user_account_expired.ts`: Tuliprox will return a 403 Forbidden response for any playlist request if the user is expired.
    So this screen will only ever appear if someone tries to directly access a stream URL after their account has expired.

- !BREAKING_CHANGE! epg refactored
  - url config is now renamed to sources
  - Added `priority`, priority is `optional`
  - `auto_epg` is now removed, use `url: auto` instead.
  - Added `logo_override` to overwrite logo from epg.

**Note:** The `priority` value determines the importance or order of processing. Lower numbers mean higher priority. That is:
A `priority` of `0` is higher than `1`. **Negative numbers** are allowed and represent even higher priority

```yaml
epg:
  sources:
    - url: "auto"
      priority: -2
      logo_override: true
    - url: "http://localhost:3001/xmltv.php?epg_id=1"
      priority: -1
    - url: "http://localhost:3001/xmltv.php?epg_id=2"
      priority: 3
    - url: "http://localhost:3001/xmltv.php?epg_id=3"
      priority: 0
  smart_match:
    enabled: true
    fuzzy_matching: true
    match_threshold: 80
    best_match_threshold: 99
    name_prefix: !suffix "."
    name_prefix_separator: [':', '|', '-']
    strip :  ["3840p", "uhd", "fhd", "hd", "sd", "4k", "plus", "raw"]
    normalize_regex: '[^a-zA-Z0-9\-]'
```

- Fixed mapper transform capitalize.
- Auto hot reload for `mapping.yml`and `api_proxy.yml`
  To enable set `config_hot_reload: true` in `config.yml`
- Added config.d-style mapping support.
  You can now place multiple mapping files inside a directory like `mapping.d` and specify it using the `-m` option, for example:
  `-m /home/tuliprox/config/mapping.d`
  The files are loaded in **alphanumeric** order.
  **Note:** This is a lexicographic sort — so `m_10.yml` comes before `m_2.yml` unless you name files carefully (e.g., `m_01.yml`, `m_02.yml`, ..., `m_10.yml`).
- Added `mapping_path` to `config.yml`.

- Added list template for sequences. List templates can only be used for sequences.
```yaml
templates:
  - name: CHAN_SEQ
    value:
      - '(?i)\bUHD\b'
      - '(?i)\bFHD\b'
```

The template can now be used for sequence
```yaml
  sort:
    groups:
      order: asc
    channels:
      - field: caption
        group_pattern: "!US_TNT_ENTERTAIN!"
        order: asc
        sequence:
          - "!CHAN_SEQ!"
          - '(?i)\bHD\b'
          - '(?i)\bSD\b'
```
- added `disable_referer_header` to `reverse_proxy` config
  This option, when set to `true`, prevents tuliprox from sending the Referer header in requests made when acting as a reverse proxy. This can be particularly useful when dealing with certain Xtream Codes providers that might restrict or behave differently based on the Referer header. Default is `false`.

```yaml
reverse_proxy:
  disable_referer_header: false 
```

# 3.0.0 (2025-05-12)
- !BREAKING_CHANGE! user has now the attribute `ui_enabled` to disable/enable web_ui for user.
  You need to migrate the user db if you have used `use_user_db:true`.
  Set it to `false` run old tuliprox version, then update tuliprox and set `use_user_db:true`and start.
- !BREAKING_CHANGE! all docker images have now tuliprox under `/app`
- !BREAKING CHANGE! bandwidth `throttle_kbps` attribute for `reverse_proxy.stream` in  `config.yml`
  is now `throttle` and supports units. Allowed units are `KB/s`,`MB/s`,`KiB/s`,`MiB/s`,`kbps`,`mbps`,`Mibps`.
  Default unit is `kbps`.
- !BREAKING_CHANGE!  `log` config `active_clients` renamed to `log_active_user`
- !BREAKING_CHANGE! `web_ui config` restructured and added `user_ui_enabled` attribute
```yaml
web_ui:
  enabled: true
  user_ui_enabled: true
  path:
  auth:
    enabled: true
    issuer: tuliprox
    secret: ef9ab256a8c0abe5de92c2e05ca92baa810472ab702ff1674e9248308ceeec92
    userfile: user.txt
```
- `grace_period_millis` default set to 300 milliseconds.
- `grace_period_timeout_secs` default set to 2 seconds.
- Fixed user grace period
- Added `default_grace_period_timeout_secs` to `reverse_proxy.stream` config. When grace_period granted,
  until the `default_grace_period_timeout_secs` elapses no grace_period is granted again.
- Added `method` attribute to input config. It can be set to `GET` or `POST`.
- Added optional `auto_epg` field to `input epg config` for auto-generating provider epg link.
- Added rate limiting per IP. The burst_size defines the initial number of available connections,
  while period_millis specifies the interval at which one connection is replenished.
  If behind a proxy `x-forwarded-for`, `x-real-ip` or `forwarded` should be set as header.
  The configuration below allows up to 10 connections initially and then replenishes 1 connection every 500 milliseconds.
```yaml
reverse_proxy:
  rate_limit:
    enabled: true
    period_millis: 500
    burst_size: 10
```
- Multi epg processing/optimization, auto guessing/assigning epg id's
- Fixed hls redirect url issue
- Added `force_redirect` to target config options. valid options are `live`, `vod`, `series`
```yaml
 options: {ignore_logo: false, share_live_streams: false, force_redirect: [vod, series]}
```

```yaml
epg:
  url: ['http://localhost:3001/xmltv.php?epg_id=1', 'http://localhost:3001/xmltv.php?epg_id=2']
  smart_match:
    enabled: true
    fuzzy_matching: true
    match_threshold: 80
    best_match_threshold: 99
    name_prefix: !suffix "."
    name_prefix_separator: [':', '|', '-']
    strip :  ["3840p", "uhd", "fhd", "hd", "sd", "4k", "plus", "raw"]
    normalize_regex: '[^a-zA-Z0-9\-]'
```
`match_threshold`is optional and if not set 80.
`best_match_threshold` is optional and if not set 99.
`name_prefix` can be `ignore`, `suffix`, `prefix`. For `suffix` and `prefix` you need to define a concat string.
`strip :  ["3840p", "uhd", "fhd", "hd", "sd", "4k", "plus", "raw"]`  this is the defualt
`normalize_regex: [^a-zA-Z0-9\-]`   is the default

```yaml
# single epg
url: 'https://localhost.com/epg.xml'
```
```yaml
# multi local file  epg
url: ['file:///${env:TULIPROX_HOME}/epg.xml', 'file:///${env:TULIPROX_HOME}/epg2.xml']
```
```yaml
# multi url  epg
url: ['http://localhost:3001/xmltv.php?epg_id=1', 'http://localhost:3001/xmltv.php?epg_id=2']
```
- Added `strip` to input for auto epg matching, if not given `["3840p", "uhd", "fhd", "hd", "sd", "4k", "plus", "raw"]` is default
  When no matching epg_id is found, the display name is used to match a channel name. The given strings are stripped to get a better match.
- Fixed chno assignment issue
- Redirect Proxy provider cycle implemented (m3u playlist only cycles when output param `mask_redirect_url` is set).
- Reverse Proxy mode for user can now be a subset
  - `reverse`           -> all reverse
  - `reverse[live]`     -> only live reverse, vod and series redirect
  - `reverse[live,vod]` -> series redirect, others reverse
- `/status` api endpoint moved to  `/api/v1/status` for auth protection
- fixed multi provider VOD seek problem (provider cycle on seek request prevented playback)
- hdhomerun supports now basic auth like <http://user:password@ip:port/lineup.json>  
  you need to enable auth in config
```yaml
hdhomerun:
  enabled: true
  auth: true
  devices:
    - name: hdhr1
```
- A new filter field `caption` has been added. This field is used to bypass the `title/name` issue.
  If `caption` is provided, its value is read from `title` if available, otherwise from `name`.
  When setting `caption`, both `title` and `name` are updated.”
- Counter has now an attribute `padding`. Which fills the number like 001.
- Added proxy configuration for all outgoing requests in `config.yml`. supported http, https, socks5 proxies.
```yaml
proxy:
  url: socks5://192.168.1.6:8123
  username: uname  # <- optional basic auth
  password: secret # <- optional basic auth
```
- Added support for regular expression-based sequence sorting.
  You can now sort both groups and channels using custom regex sequences.
```yaml
sort:
  groups:
  order: asc
  sequence:
    - '^Freetv'
    - '^Shopping'
    - '^Entertainment'
    - '^Sunrise'
  channels:
    - field: caption
      group_pattern: '^Freetv'
      order: asc
      sequence:
        - '(?P<c1>.*?)\bUHD\b'
        - '(?P<c1>.*?)\bFHD\b'
        - '(?P<c1>.*?)\bHD\b'
        - '(?P<c1>.*?)\bSD\b'
```
In the example above, groups are sorted based on the specified sequence.
Channels within the `Freetv` group are first sorted by `quality` (as matched by the regex sequence), and then by the `captured prefix`.

To sort by specific parts of the content, use named capture groups such as `c1`, `c2`, `c3`, etc.
The numeric suffix indicates the priority: `c1` is evaluated first, followed by `c2`, and so on.

- Added ip check config
  - url # URL that may return both IPv4 and IPv6 in one response
  - url_ipv4 # Dedicated URL to fetch only IPv4
  - url_ipv6 # Dedicated URL to fetch only IPv6
  - pattern_ipv4 # Optional regex pattern to extract IPv4
  - pattern_ipv6 # Optional regex pattern to extract IPv6

```yaml
ipcheck:
  url_ipv4: https://ipinfo.io/ip
```

# 2.2.5 (2025-03-27)
- fixed web ui playlist regexp search
- added `web_ui_path` to `config.yml`
- added grace period `grace_period_millis`  attribute for `reverse_proxy.stream` in  `config.yml`
  If you have a provider or a user where the max_connection attribute is greater than 0,
  a grace period can be given during the switchover.
  If this period is set too short, it may result in access being denied in some cases.
  The default is 1000 milliseconds (1sec).
- added bandwidth `throttle_kbps` attribute for `reverse_proxy.stream` in  `config.yml`

| Resolution      |Framerate| Bitrate (kbps) | Quality     |
|-----------------|---------|----------------|-------------|
|480p (854x480)   |  30 fps | 819–2.457      | Low-Quality |
|720p (1280x720)  |  30 fps | 2.457–5.737    | HD-Streams  |
|1080p (1920x1080)|  30 fps | 5.737–12.288   | Full-HD     |
|4K (3840x2160)   |  30 fps | 20.480–49.152  | Ultra-HD    |

# 2.2.4 (2025-03-24)
- fixed `connect_timeout_secs:0` prevents connection initiation issue.
- fixed `hdhomerun` and `strm` config check for non-existing username.
- "Breaking CHANGE! Moved `connect_timeout_secs` is global timeout and defiend in config root and not `reverse_proxy.stream`.

# 2.2.3 (2025-03-23)
- variable resolving for config files now for all settings
- hls reverse proxy implemented
- dash redirect implemented (reverse proxy not supported)
- !BREAKING CHANGE! `channel_unavailable_file` is now under `custom_stream_response`,
- New custom streams `user_connections_exhausted` and `provider_connections_exhausted`added.
```yaml
custom_stream_response:
  channel_unavailable: /home/tuliprox/resources/channel_unavailable.ts
  user_connections_exhausted: /home/tuliprox/resources/user_connections_exhausted.ts
  provider_connections_exhausted: /home/tuliprox/resources/provider_connections_exhausted.ts
```
- input alias definition for same provider with same content but different credentials
```yaml
- sources:
- inputs:
    - type: xtream
      name: my_provider
      url: 'http://provider.net'
      username: xyz
      password: secret1
      aliases:
        - name: my_provider_2
          url: 'http://provider.net'
          username: abcd
          password: secret2
  targets:
    - name: test
```
Input aliases can be defined as batches in csv files with `;` separator.
There are 2 batch input types  `xtream_batch` and `m3u_batch`.
`XtreamBatch`:

```yaml
- sources:
- inputs:
    - type: xtream_batch
      url: 'file:///home/tuliprox/config/my_provider_batch.csv'
  targets:
    - name: test
```

```csv
#name;username;password;url;max_connections;priority
my_provider_1;user1;password1;http://my_provider_1.com:80;1;0
my_provider_2;user2;password2;http://my_provider_2.com:8080;1;0
```

`M3uBatch`:
```yaml
- sources:
- inputs:
    - type: m3u_batch
      url: 'file:///home/tuliprox/config/my_provider_batch.csv'
  targets:
    - name: test
```

```csv
#url;max_connections;priority
http://my_provider_1.com:80/get_php?username=user1&password=password1;1;0
http://my_provider_2.com:8080/get_php?username=user2&password=password2;1;0
```
The Fields `max_connections` and `priority`are optional.
`max_connections`  will be set default to `1`. This is different from yaml config where the default is `0=unlimited`

- added two options to reverse proxy config `forced_retry_interval_secs` and `connect_timeout_secs`
  `forced_retry_interval_secs` forces every x seconds a reconnect to the provider,
  `connect_timeout_secs` tries only x seconds for connection, if not successfully starts a retry.

# 2.2.2 (2025-03-12)
- !BREAKING CHANGE! Target options moved to specific target output definitions.

target `options`:
- `ignore_logo`: `true`|`false`,
- `share_live_streams`: `true`|`false`,
- `remove_duplicates`: `true`|`false`,

target output type `xtream`:
- `skip_live_direct_source`: `true`|`false`,
- `skip_video_direct_source`: `true`|`false`,
- `skip_series_direct_source`: `true`|`false`,
- `resolve_series`: `true`|`false`,
- `resolve_series_delay`: seconds,
- `resolve_vod`: `true`|`false`,
- `resolve_vod_delay`: `true`|`false`,

target output type `m3u`:
- `filename`: _optional_
- `include_type_in_url`: `true`|`false`,
- `mask_redirect_url`: `true`|`false`,

target output type `strm`:
- `directory`: _mandatory_,
- `username`: _optional_,
- `underscore_whitespace`: `true`|`false`,
- `cleanup`: `true`|`false`,
- `kodi_style`: `true`|`false`,
- `strm_props`: _optional_,  list of strings,

target output type `hdhomerun`:
- `device`: _mandatory_,
- `username`: _mandatory_,
- `use_output`: _optional_, `m3u`|`xtream`

Example:
```yaml
targets:
  - name: xc_m3u
    output:
      - type: xtream
        skip_live_direct_source: true,
        skip_video_direct_source: true,
      - type: m3u
      - type: strm
        directory: /tmp/kodi
      - type: hdhomerun
        username: hdhruser
        device: hdhr1
        use_output: xtream
    options: {ignore_logo: false, share_live_streams: true, remove_duplicates: false}
```

- The Web UI now includes a login feature for playlist users, allowing them to set their groups for filtering and managing their own bouquet of groups.
  The playlist user can login with his credentials and can select the desired groups for his playlist.
- Added `user_config_dir` to `config.yml`. It is the storage path for user configurations (f.e. bouquets).
- New Filter field `input` can be used along `name`, `group`, `title`, `url` and `type`. Input is a `regexp` filter. `input ~ "provider\-\d+"`
- New option `use_user_db` in `api-proxy.yml`. The Playlist Users are stored inside the config file `api-proxy.yml`. When you set this option to `true`
  the user are stored in a db file. This is a better choice if you have a lot of users. If you have only a few let it default to `false`
- WebUI playlist browser with tree and gallery mode. Explore self hosted and provider playlists in browser.
- Added HdHomeRun tuner target for use with Plex/Emby/Jellyfin

# 2.2.1 (2025-02-14)
- Added more info to `/status`.
- Refactored unavailable channel replacement streaming.
- Fixed catch up saving.
- Updated readme for creation of unavailable channel video file with ffmpeg for mobiles.
- refactored stream sharing.

# 2.2.0 (2025-02-11)
- !BREAKING CHANGE!  unique `input` `name` is now mandatory, because rearranging the `source.yml` could lead to wrong results without a playlist update.
- !BREAKING_CHANGE! `log_sanitize_sensitive_info`  is now under `log` section  as `sanitize_sensitive_info`
- !BREAKING_CHANGE! uuid generation for entries changed to `input.name` + `stream_id`. Virtual id mapping changed. The new Virtual id is not a sequence anymore.
- !BREAKING_CHANGE! `api-proxy.yml`  server config changed.
```yaml
server:
  - name: default
    protocol: http
    host: 192.169.1.9
    port: '8901'
    timezone: Europe/Paris
    message: Welcome to tuliprox
  - name: external
    protocol: https
    host: tuliprox.mydomain.tv
    port: '443'
    timezone: Europe/Paris
    message: Welcome to tuliprox
    path: tuliprox
```
- Added Active clients count (for reverse proxy mode users) which is now displayed in `/status`  and can be logged with setting
  `active_clients: true` under `log`section in `config.yml`
- Fixed iptv player using live tv stream without `/live/` context.
- Added `log_level` to `log` config. Priority:  CLI-Argument, Env-Var, Config, Default(`info`)
```yaml
log:
  sanitize_sensitive_info: false
  active_clients: true
  log_level: debug
update_on_boot: false
web_ui_enabled: true
```
- Added new option to `input` `xtream_live_stream_without_extension`. Default is `false`.  Some providers don't like `.ts`  extension, some providers need it.
  Now you can disable or enable it for a provider.
- Aded new option to `input` `xtream_live_stream_use_prefix`.. Default is `true`.  Some providers don't like `/live/`  prefix for streams, some providers need it.
  Now you can disable or enable it for a provider.
- Added `path` to `api-proxy.yml` server config for simpler front reverse-proxy configuration (like nginx)
- added `hlsr` handling.
- fixed mapper counter not incrementing.
- adding `&type=m3u_plus` at the end of an `m3u` url wil trigger a download. Without it will only stream the result.
- `kodi` `strm` generation, does not delete root directory, avoids unchanged file creations.
  `strm` files now o get timestamp from `addedd`property if exists.
- shared live stream implementation refactored.
- added optional user properties: `max_connections`, `status`, `exp_date` (expiration date as unix seconds).
  If they exist they are checked when `config.yml` `user_access_control` set to true., if you don't need them remove this fields from `api-proxy.yml`
  Added option in `config.yml` the option `user_access_control` to activate the checks. Default is false.
- Added option `channel_unavailable_file` in `config.yml`. If a provider stream is not available this file content is send instead.
```yaml
update_on_boot: false
web_ui_enabled: true
channel_unavailable_file: /freeze_frame.ts
```

# 2.1.3 (2025-01-26)
- Hotfix 2.1.2, forgot to update the stream api code.

# 2.1.2 (2025-01-26)
- `Strm` output has an additional option `strm_props`. These props are written to the strm file.
  You can add properties like `#KODIPROP:seekable=true|false`, `#KODIPROP:inputstream=inputstream.ffmpeg` or `"#KODIPROP:http-reconnect=true`.
- Fixed xtream affix-processed output.
- `log_sanitize_sensitive_info`  added to `config.yml`. Default is `true`.
- added `resource_rewrite_disabled` to `reverse_proxy` config to disable resource url rewrite.
- Fixed series redirect proxy mode.
- Added `pushover.net` config to messaging.
```yaml
messaging:
  pushover:
    token: _required_
    user: _required_
    url: `optional`, default is https://api.pushover.net/1/messages.json
```

# 2.1.1 (2025-01-19)
- added new path `/status` which is an alias to `healthcheck`
- added memory usage to `/status`
- fixed VLC seeking problem when reconnect stream was enabled.
- duplicate field problem for xtream series/vod info fixed.
- fixed docker/build scripts
- fixed xtream live stream redirect bug

# 2.1.0 (2025-01-17)
- Watch files are now moved inside the `target` folder. Move them manually from `watch_<target_name>_<watched_group>.bin` to `<target_name>/watch_<watched_group>.bin`
- No error log for xtream api when content is skipped with options `xtream_skip_[live|vod|series]`
- _experimental_:  added live channel connection sharing in reverse proxy mode. To activate set `share_live_streams` in target options.
- Added `info` and `tmdb-id` caching for vod and series with options `xtream_resolve_(series|vod)`.
- The `kodi` format for movies can contain the `tmdb-id` (_optional_). To add the `tmdb-id` you can set now `kodi_style`,  `xtream_resolve_vod`, `xtream_resolve_vod_delay`, `xtream_resolve_series` and  `xtream_resolve_series_delay` to target options.
- `kodi` output can now have `username` attribute to use reverse proxy mode when combined with `xtream` output.
- Fixed webUI manual update for selected targets
- Added m3u logo url rewrite in `reverse proxy` mode or with `m3u_mask_redirect_url` option.
- BPlusTree compression changed from zlib to zstd.
- Breaking change: multi scheduler config with optional targets.
```yaml
#   sec  min   hour   day of month   month   day of week   year
schedules:
  - schedule: "0  0  8  *  *  *  *"
    targets:
      - vod_channels
  - schedule: "0  0  10  *  *  *  *"
    targets:
      - series_channels
  - schedule: "0  0  20  *  *  *  *"
```
- Stats have now target information
- Prevent simultaneous updates
- Added target options `remove_duplicates` to remove entries with same `url`.
- Added reverse Proxy config to `config.yml`
- `config.yml` `backup_dir` is now default `backup`. If you want to keep the old name set `backup_dir: .backup`
```yaml
reverse_proxy:
  stream:
    retry: true
    buffer:
      enabled: true
      size: 1024
    connect_timeout_secs: 5
  cache:
    size: 500MB
    enabled: true
    dir: ./cache
```

# 2.0.10 (2024-12-03)
- added Target Output Option `m3u_include_type_in_url`, default false. This adds `live`, `movie`, `series` to the url of the stream in reverse proxy mode.
- added Target Output Option `m3u_mask_redirect_url`, default false. The urls are pointed to tuliprox in redirect mode. In stream request a redirect response is send. Usefully if you want to track calls in redirect mode.
- fixed xtream api redirect url problem.

# 2.0.9 (2024-12-01)
- Fixed api proxy server url bug

# 2.0.8 (2024-11-27)
- The configured directories `data`, `backup` and `video-download` are created when configured and do not exist.
- set "actix_web::middleware::logger" to level `error`
- masking sensitive information in log
- hls support (m3u8 url, ignores proxy type, always redirect)

# 2.0.7 (2024-11-05)
- EPG is now first downloaded to disk instead of directly into memory, then processed using a SAX parser (slower but reduces memory usage from up to 2GB).
- Various code optimizations have been applied.
- Regular expression matching in log output is now set to trace level to prevent flooding the debug log.
- Processing stats now include a `took` field indicating the processing time.

# 2.0.6 (2024-11-02)
- breaking change virtual_id handling. You need to clear the data directory.
- new content storage implementation with BPlusTree indexing.
- api responses are now streamed directly from disk to avoid memory allocation.
- fixed scheduler implementation to only wake up on scheduled times.
-
# 2.0.5(2024-10-16)
- input url supports now scheme `file://...` (which is not necessary because file paths are supported). Gzip files are also supported.
- sort takes now a sequence for channel values which has higher priority than sort order
- fixed error handling in filter parsing
- `NOT` filter is now `non greedy`. `NOT Name ~ "A" AND Group ~ "B"` was `NOT (Name ~ "A" AND Group ~ "B")`. Now it is `(NOT Name ~ "A") AND Group ~ "B"`
- Implemented workaround for missing tvg-ID

# 2.0.4(2024-09-19)
* if Content type of file download is not set in header, the gzip encoding is checked through magic header.
* if source is m3u and stream id not a number, the entry is skipped and logged.
* prefix and suffix was applied wrong, fixed.
* epg timeshift, define timeshift api-proxy.yml for each user as `epg_timeshift: hh:mm`, example  `-2:30`, `1:45`, `+0:15`, `2`, `:30`, `:3`, `2:`
* timeshift.php api implementation
* New Filter `type` added can be uses as  `Type = vod` or `Type = live` or `Type = series`
* Counter in `mapping.yml`. Each mapper can have counters to add counter to specific fields.
* Added new mapper feature `transform`. `uppercase`, `lowercase` and `capitalize` supported.
* Fixed parsing invalid m3u playlist entries like `tvg-logo="[""]"`

# 2.0.3(2024-07-11)
*  added  `source` - `input` - `name` attribute to README
*  added `chno`  to Playlist attributes.
*  `epg_channel_id` mapping fixed

# v2.0.2(2024-05-28)
* Added Encoding handling: gzip,deflate
* Fixed panic when `tvg-id` is not set.

# v2.0.1(2024-05-24)
* m3u playlists are not saved as plainfile, therefor m3u output filename is not mandatory, if given the plain m3u playlist is stored.
* Added `--healthcheck` argument for docker
* Added `catch-up`/`timeshift`  api for `xtream`

# v2.0.0(2024-05-10)
* major version change due to massive changes
* `update_on_boot` for config, default is false, if true an update is run on start
* `category_id` filter added to xtream api
* Handling for m3u files without id and group information
* Added `panel_api.php`  endpoint for xtream
* Case insensitive filter syntax
* Xtream category_id fixes, to avoid category_id change when title not changes.
* Target options `xtream_skip_live_direct_source` and `xtream_skip_video_direct_source` are now default true
* added new target option
  - `xtream_skip_series_direct_source` default is true
* Added new options to input configuration. `xtream_skip_live`, `xtream_skip_vod`, `xtream_skip_series`
* Updated docker files, New Dockerfile with builder to build an image without installing rust or node environments.
* Generating xtream stream urls from m3u input.
* Reverse proxy implementation for m3u playlist.
* Mapper can now set `epg_channel_id`.
* Added environment variables for User Credentials `username`, `password` and `token` in format `${env:<EnvVarName>}` where `<EnvVarName>` should be replaced.
* Added `web_ui_enabled` to `config.yml`. Default is `true`. Set to `false` to disable webui.
* Added `web_auth` to `config.yml` struct for web-ui-authentication is optional.
  - `enabled`: default true
  - `issuer` issuer for jwt token
  - `secret` secret for jwt token
  - `userfile` optional userfile with generated userfile in format "username: password" per file, default name is user.txt in config path
* Password generation argument --genpwd  to generate passwords for userfile.
* Added env var `TULIPROX_LOG` for log level
* Log Level has now module support like `tuliprox::util=error,tuliprox::filter=debug,tuliprox=debug`
* Multiple Xtream Sources merging into one target is now supported

# v1.1.8(2024-03-06)
* Fixed WebUI Option-Select
* WebUI: added gallery view as second view for playlist
* Breaking change config path. The config path is now default ./config.
  You can provide a config path with the "-p" argument.

# v1.1.7(2024-01-30)
* Renamed api-proxy.yml server info field `ip` to `host`
* Multiple server-config for xtream api. In api-proxy.yml assign server config to user

# v1.1.6(2024-01-17)
* Watch filter are now regular expressions
* Fixed watch file not created problem
* UI responds immediately to update request

# v1.1.5(2024-01-11)
* Changed api-proxy user default proxy type from `reverse` to `redirect`
* Added `xtream_resolve_series` and `xtream_resolve_series_delay` option for `m3u` target
* Messaging calling rest endpoint added
* Messaging added 'Watch' option as OptIn

# v1.1.4(2023-12-06)
* Breaking change, `config.yml` split into `config.yml` and `source.yml`
* Added `backup_dir` property to `config.yml` to store backups of changed config files.
* Added regexp search in Web-UI
* Added config Web-UI
* Added xtream vod_info and series_info, stream seek.
* Added input options with attribute xtream_info_cache to cache get_vod_info and get_series_info on disc
* for xtream api added proxy types reverse and redirect to user credentials.

# v1.1.3(2023-11-08)
* added new target options
  - `xtream_skip_live_direct_source`
  - `xtream_skip_video_direct_source`
* internal optimization/refactoring to avoid string cloning.
* new options for downloading media files from web-ui
  - `organize_into_directories`
  - `episode_pattern`
* Web-UI - Download View with multi download support
* Added WebSearch Url `web_search: 'https://www.imdb.com/search/title/?title={}'` under video configuration.

# v1.1.2(2023-11-03)
* Fixed epg for xtream
* Fixed some Web-UI Problems
* Added some convenience endpoints to rest api

# v1.1.1(2023-10-31)
* Added scheduler to update lists in server mode.
* Added Xtream Cluster Live, Video, Series. M3u Playlist cluster guessing through video file endings.
* Added api-proxy config for xtream proxy, to define server info and user credentials
* Added Xtream Api Endpoints.
* Added M3u Api Endpoints.
* Added multiple input support
* Added Messaging with opt in message types [info, error, stats]
* Added Telegram message support
* Added Target watch for groups
* Fixed TLS problem with docker scratch
* Added simple stats
* Target Output is now a list of multiple output formats, !breaking change!
* RegExp captures can now be used in mapper attributes
* Added file download to a defined directory in config
* Refactored web-ui
* Added XMLTV support

Changes in `config.yml`
```yaml
messaging:
  notify_on:
    - error
    - info
    - stats
  telegram:
    bot_token: '<your telegram bot token>'
    chat_ids:
      - <your telegram chat_id>
schedules:
  - schedule: '0  0  0,8,18  *  *  *  *'
```

`api-proxy.yml`
```yaml
server:
  protocol: http
  ip: 192.168.9.3
  http_port: 80
  https_port:
  rtmp_port:
  timezone: Europe/Paris
  message: Welcome to tuliprox
user:
  - target: pl1
    credentials:
      - {username: x3452, password: ztrhgrGZrt83hjerter}
```

# v1.0.1(2023-09-07)
* Refactored sorting. Sorting channels inside group now possible

# Changelog
# v1.0.0(2023-04-27)
* Added target argument for command line. `tuliprox -t <target_name> -t <target_name>`. Target names should be provided in the config.
* Added filter to mapper definition.
* Refactored filter parsing.
* Fixed sort after mapping group names.
* Refactored mapping, fixed reading unmodified initial values in mapping loop from ValueProvider, because of cloned channel

# v0.9.9(2023-03-20)
* Added optional 'enabled' property to input and target. Default is true.
* Fixed template dependency replacement.
* Added optional 'name' property to target. Default is 'default'.
* Added Dockerfile
* Added xtream support
* Breaking changes: config changes for input

# Changelog
# v0.9.8(2023-02-25)
* Added new fields to mapping attributes and assignments
  - "name"
  - "title"
  - "group"
  - "id"
  - "chno"
  - "logo"
  - "logo_small"
  - "parent_code"
  - "audio_track"
  - "time_shift"
  - "rec"
  - "source"
* Added static suffix and prefix at inpupt source level

# v0.9.7(2023-02-15)
* Breaking changes, mappings.yml refactored
* Added `threads` property to config, which executes different sources in threads.
* WebUI: Added clipboard collector on left side
* Added templates to config to use in filters
* Added nested templates, templates can have references to other templates with `!name!`.
* Renamed Enum Constants
  - M3u -> m3u,
  - Strm -> strm
  - FRM -> frm
  - FMR -> fmr
  - RFM -> rfm
  - RMF -> rmf
  - MFR -> mfr
  - MRF -> mrf
  - Group -> group   (Not in filter regular expressions)
  - Name -> name  (Not in filter regular expressions)
  - Title -> title  (Not in filter regular expressions)
  - Url -> url  (Not in filter regular expressions)
  - Discard -> discard
  - Include -> include
  - Asc -> asc
  - Desc -> desc

# v0.9.6(2023-01-14)
* Renamed `mappings.templates` attribute `key` to `name`
* `mappings.tag` is now a struct
  - captures: List of captured variable names like `quality`.
  - concat: if you have more than one captures defined this is the join string between them
  - suffix: suffix for thge tag
  - prefix: prefix for the tag

# v0.9.5(2023-01-13)
* Upgraded libraries, fixed serde_yaml v.0.8 empty string bug.
* Added Processing Pipe to target for filter, map and rename. Values are:
  - FRM
  - FMR
  - RFM
  - RMF
  - MFR
  - MRF
    default is FMR
* Added mapping parameter `match_as_ascii`. Default is `false`.
  If `true` before regexp matching the matching text will be converted to ascii. [unidecode](https://chowdhurya.github.io/rust-unidecode/unidecode/index.html)

Added regexp templates to mapper:
```yaml
mappings:
  - id: France
    tag: ""
    match_as_ascii: true
    templates:
      - key: delimiter
        value: '[\s_-]*'
      - key: quality
        value: '(?i)(?P<quality>HD|LQ|4K|UHD)?'
    mapper:
      - tvg_name: TF1 $quality
        # https://regex101.com/r/UV233E/1
        tvg_names:
          - '^\s*(FR)?[: |]?TF1!delimiter!!quality!\s*$'
        tvg_id: TF1.fr
        tvg_chno: "1"
        tvg_logo: https://emojipedia-us.s3.amazonaws.com/source/skype/289/shrimp_1f990.png
        group_title:
          - FR
          - TNT
```

* `mapping` attribute for target is now a list. You can assign multiple mapper to a target.
```
mapping:
  - France
  - Belgium
  - Germany
```

# v0.9.4(2023-01-12)
* Added mappings. Mappings are defined in a file named ```mapping.yml``` or can be given by command line option ```-m```.
  ```target``` has now an optional field ```mapping``` which has the id of the mapping configuration.
* rename is now optional

# v0.9.3(2022-04-21)
* ```Strm``` output has an additional option ```kodi_style```. This option tries to guess the year, season and episode for kodi style names.
  https://kodi.wiki/view/Naming_video_files/TV_shows

# v0.9.2(2022-04-05)
* ```Strm``` output has an additional option ```cleanup```. This deletes the old directory given at ```filename```.

# v0.9.1(2022-04-05)
* There are two types of targets ```m3u``` and ```strm```. This can be set by the ```output``` attribute to ```Strm``` or ```M3u```.
  If the attribute is not specified ```M3u``` is created by default. ```Strm``` output has an additional option ```underscore_whitespace```. This replaces all whitespaces with ```_``` in the path.

## v0.9.0(2022-04-04)
* Changed filter. Filter are now defined as filter statements. Url added to filter fields.

## v0.8.0(2022-03-24)
* Changed configuration. It is now possible to handle multiple sources. Each input has its own targets.

## v0.7.0(2022-01-20)
* Updated frontend libraries
* Added Search, currently only plain text search

## v0.6.0(2021-12-29)
* Added options to target, currently only ignore_logo
* Added sorting to groups

## v0.5.0(2021-10-15)
* Fixed: config input persistence filename was ignored
* Added working_dir to configuration
* relative web_root is now checked for existence in current path and working_dir.

## v0.4.0(2021-10-08)
* Fixed server exit on playlist not found
* Added copy link to clipboard in playlist tree

## v0.3.0(2021-10-08)
* Updated frontend packages
* Added linter for code checking
* Updated tree layout and added hover coloring
* Fixed Url Field could not be edited after drop down selection
* Added download on key-"Enter" press

## v0.2.0(2021-10-07)
* Added simple WEB-UI
  * Start in server mode

## v0.1.0(2021-10-01)
* Initial project release<|MERGE_RESOLUTION|>--- conflicted
+++ resolved
@@ -3,12 +3,10 @@
 - Avoid blocking the runtime when warming cache
 - Normalize FileLockManager paths so aliases share the same lock
 - Use async file operations for playlist persistence to avoid blocking async paths
-<<<<<<< HEAD
 - Async persist cache write pipe so response caching no longer blocks the async runtime
 - M3U playlist exports now stream async to keep the runtime responsive
-=======
-- Shared stream burst buffer now reuses `Arc<Bytes>` so new subscribers no longer clone the entire burst data set.
->>>>>>> 2b8c9ffc
+- Shared stream burst buffer zero copy data buffer to reduce memory usage.
+
 
 # 3.2.0 (2025-11-14)
 - Added `name` attribute to Staged Input.
