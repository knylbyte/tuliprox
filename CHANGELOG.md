# Changelog
# 3.3.0 (2025-11-xx)
- Avoid blocking the runtime when warming cache
- Normalize FileLockManager paths so aliases share the same lock
- Use async file operations for playlist persistence to avoid blocking async paths
- Async persist cache write pipe so response caching no longer blocks the async runtime
- M3U playlist exports now stream async to keep the runtime responsive
- Shared stream burst buffer zero copy data buffer to reduce memory usage.
<<<<<<< HEAD
- Added detailed shared-stream/buffer/provider logging to trace lag, cache persistence, and session/provider lifecycle events.
- Connection registration failures now trigger an explicit disconnect so zombie sockets don’t linger.
=======
- Shared stream shutdown now drops registry locks before releasing provider handles to prevent cross-lock stalls.
>>>>>>> a59174a7


# 3.2.0 (2025-11-14)
- Added `name` attribute to Staged Input.
- Real-time active provider connection monitoring (dashboard + websocket)
- Source editor: block selection, batch-mode UI and automatic layout
- Fixed SSL certificate field binding in configuration view
- More robust connection-state and provider-handle management
- Streamlined event notifications and provider-count reporting
- Added configurable `reverse_proxy.resource_retry` (UI + server) to tune max attempts, base delay, and exponential backoff multiplier for proxied resources.
- Multi Strm outputs with same type is now allowed.
- Added new mapper function `pad(text | number, number, char, optional position: "<" | ">" | "^")`
- Added new mapper function `format` for simple in-text replacement like `format("Hello {}! Hello {}!", "Bob", "World")`
- Added `reverse_proxy.stream.shared_burst_buffer_mb` to control shared-stream burst buffer size (default 12 MB).
- Added `movie` as alias for `vod` for type filter. You can now use `Type = movie` as an alternative to `Type = vod`.
- Fixed file locks to avoid race conditions on file operations

# 3.1.8 (2025-11-06)
- Fixed HLS streaming issues caused by session eviction and incorrect headers.
- Catchup stream fix cycling through multiple providers on play.
- Custom streams fix and update webui stream info
- Added TimeZone to `epg_timeshift: [-+]hh:mm or TimeZone`, example `Europe/Paris`, `America/New_York`, `-2:30`(-2h30m), `+0:15` (15m), `2` (2h), `:30` (30m), `:3` (3m)
  If you use TimeZone the timeshift will change on Summer/Winter time if its applied in the TZ.
- Fixed: Mappings now automatically reload and reapply after configuration changes, preventing stale settings.
- Search in Playlist Explorer now returns groups instead of matching flat channel list.
- Added `use_memory_cache` attribute to target definition to hold playlist in memory to reduce disc access.
  Placing playlist into memory causes more RAM usage but reduces disk access.
- Added optional `filter` attribute to Output (except HDHomerun-Output).
  Output filters are applied after all transformations have been performed, therefore, all filter contents must refer to the final state of the playlist.
- Added burst buffer to shared stream
- Telegram message thread support. thread id can now be appended to chat-id like `chat-id:thread-id`.
- Telegram supports markdown generation for structured json messages. simply set `markdown: true` in telegram config.
- Added User-Stream-Connections Table to WebUI
- Enhanced STRM output filenames to include detailed media quality info (e.g., 4K, HDR, x265, 5.1) for easy version distinction.
- Added standardized SSDP (Simple Service Discovery Protocol) and the Proprietary HDHomeRun UDP Discovery Protocol (Port 65001)
- Fixed some session handling issue
- added `reverse_proxy.disabled_header` configuration
  Allows removing selected headers before forwarding requests when acting as a reverse proxy. Configure removal of the referer header, all `X-*` headers, and additional custom headers.
- !BREAKING_CHANGE! `disble_referer_header` is now part of `reverse_proxy.disabled_header` configuration
- UserTable: Copy credentials to clipboard from user table
- UserTable: Kick user action from streams table
- UserTable: Auto-generated username/password for new proxy users

# 3.1.7 (2025-10-10)
- Added Dark/Bright theme switch
- Resource proxy retries failed requests up to three times and respects the `Retry-After` header (falls back to 100 ms wait)
  to reduce transient HTTP errors (400, 408, 425, 429, 5xx)
- Added `accept_insecure_ssl_certificates` option in `config.yml` (for serving images over HTTPS without a valid SSL certificate)
- VOD streams now use tmdbid from `get_vod_streams` if available, removing the need for `resolve_vod` in STRM generation
- Fixed file length issue in STRM generation
- Fixed empty parentheses issue in series names
- Removed default sorting
- WebSocket now reconnects on disconnect; added WebSocket connection status icon in Web UI
- Added Playlist EPG view with timeline, channels, `now` line, and program details
- EPG data can now be fetched from selected targets and custom URLs
- Faster, more reliable EPG loading via streaming and asynchronous processing, with reduced memory usage and better support for large or compressed guides.
- Invalid EPG text data fix
- Added new sidebar entry and icon for quick EPG access
- Added CBOR (binary JSON) support for large API data

# 3.1.6 (2025-09-01)
- EPG Config View added
- Fixed loading users for WebUI from user DB
- Fixed auto EPG for batch inputs
- Fixed EPG URL prepare
- Content Security Policies configurable via config, default OFF
- WebUI Config View editor for config.yml added

# 3.1.5 (2025-08-14)
- Hot reload for config
- New WebUI (currently only readonly)
- Fixed shared stream provider connection count
- Added hanging client connection release
- Added `replace` built-in function for mapper scripts
- Added `token_ttl_mins` to web_auth config to define auth token expiration duration.
- Staged sources. Side-loading playlist. Load from staged, serve from provider.
- Fixed proxy config
- Added Content Security Policy to WebUI

# 3.1.4 (2025-06-17)
- share live stream refactored
- fixed active user count
- fixed hls streaming
- more logs sanitized
- added session key for session management
- added sleep timer  `sleep_timer_mins`  to config.yml
- added mapper script builtin function `template` to access template definitions.
```
   station_prefix = template(concat("US_", station, "_PREFIX")),
```
If we assume the variable `station` contains the value `WINK`,
this script receives the template with the concatenated name `US_WINK_PREFIX` which should be defined in `templates` section,
and assigns it to the variable `station_prefix`.
- Extended STRM export functionality with:
  - Support for various media tools (Kodi, Plex, Emby, Jellyfin), with consideration for recommended naming conventions and file organization.
  - Optional flat directory structure via 'flat' parameter (nested folder structures are not supported by some media scanners).
- Added Trakt support for XC targets
```yaml
      - name: iptv-trakt-example
        output:
          - type: xtream
            skip_live_direct_source: true
            skip_video_direct_source: true
            skip_series_direct_source: true
            resolve_series: false
            resolve_vod: false
            trakt:
              api:
                key: <my private trakt api key>
                version: 2
              lists:
                - user: "linaspurinis"
                  list_slug: "top-watched-movies-of-the-week"
                  category_name: "📈 Top Weekly Movies"
                  content_type: "vod"
                  fuzzy_match_threshold: 80
                - user: "garycrawfordgc"
                  list_slug: "latest-tv-shows"
                  category_name: "📺 Latest TV Shows"
                  content_type: "series"
                  fuzzy_match_threshold: 80
```

# 3.1.3 (2025-06-06)
- Fixed xtream codes series info duplicate fields problem.
- Fixed series info container_extension problem.
- Mapper script can have blocks now.
  For example, you want to write a `if then else` block
```
  # Maybe there is no station
  station = @Caption ~ "(ABC)"
  match {
     station => {
        # if block
        # station exists
     }
     # optional any match as else block
     _ => {
         # else block
         # station does not exists
     } 
  }
```
- New BuiltIn Mapper function `first`. When you use Regular expressions it could be that your match contains multiple results.
  The builtin function `first` returns the first match.

# 3.1.2 (2025-06-02)
- fixed input filter
- fixed epg fuzzy match `match_threshold` default value
- fixed `auto` epg source

# 3.1.1 (2025-05-27)
- fixed m3u api hls handling
- during grace period no data is sent to client.
- splitted config file handling for accurate error messages

# 3.1.0 (2025-05-26)
- !BREAKING_CHANGE! mapper refactored, mapping can be written as a script with a custom DSL.
- !BREAKING_CHANGE! `tags` definition removed from new mapper.
- !BREAKING_CHANGE! removed `suffix` and `prefix` from input config. Use mapper with an input filter instead.
- !BREAKING_CHANGE! custom_stream_response is now `custom_stream_response_path`. The filename identifies the file inside the path
  - user_account_expired.ts
  - provider_connections_exhausted.ts
  - user_connections_exhausted.ts
  - channel_unavailable.ts
    `user_account_expired.ts`: Tuliprox will return a 403 Forbidden response for any playlist request if the user is expired.
    So this screen will only ever appear if someone tries to directly access a stream URL after their account has expired.

- !BREAKING_CHANGE! epg refactored
  - url config is now renamed to sources
  - Added `priority`, priority is `optional`
  - `auto_epg` is now removed, use `url: auto` instead.
  - Added `logo_override` to overwrite logo from epg.

**Note:** The `priority` value determines the importance or order of processing. Lower numbers mean higher priority. That is:
A `priority` of `0` is higher than `1`. **Negative numbers** are allowed and represent even higher priority

```yaml
epg:
  sources:
    - url: "auto"
      priority: -2
      logo_override: true
    - url: "http://localhost:3001/xmltv.php?epg_id=1"
      priority: -1
    - url: "http://localhost:3001/xmltv.php?epg_id=2"
      priority: 3
    - url: "http://localhost:3001/xmltv.php?epg_id=3"
      priority: 0
  smart_match:
    enabled: true
    fuzzy_matching: true
    match_threshold: 80
    best_match_threshold: 99
    name_prefix: !suffix "."
    name_prefix_separator: [':', '|', '-']
    strip :  ["3840p", "uhd", "fhd", "hd", "sd", "4k", "plus", "raw"]
    normalize_regex: '[^a-zA-Z0-9\-]'
```

- Fixed mapper transform capitalize.
- Auto hot reload for `mapping.yml`and `api_proxy.yml`
  To enable set `config_hot_reload: true` in `config.yml`
- Added config.d-style mapping support.
  You can now place multiple mapping files inside a directory like `mapping.d` and specify it using the `-m` option, for example:
  `-m /home/tuliprox/config/mapping.d`
  The files are loaded in **alphanumeric** order.
  **Note:** This is a lexicographic sort — so `m_10.yml` comes before `m_2.yml` unless you name files carefully (e.g., `m_01.yml`, `m_02.yml`, ..., `m_10.yml`).
- Added `mapping_path` to `config.yml`.

- Added list template for sequences. List templates can only be used for sequences.
```yaml
templates:
  - name: CHAN_SEQ
    value:
      - '(?i)\bUHD\b'
      - '(?i)\bFHD\b'
```

The template can now be used for sequence
```yaml
  sort:
    groups:
      order: asc
    channels:
      - field: caption
        group_pattern: "!US_TNT_ENTERTAIN!"
        order: asc
        sequence:
          - "!CHAN_SEQ!"
          - '(?i)\bHD\b'
          - '(?i)\bSD\b'
```
- added `disable_referer_header` to `reverse_proxy` config
  This option, when set to `true`, prevents tuliprox from sending the Referer header in requests made when acting as a reverse proxy. This can be particularly useful when dealing with certain Xtream Codes providers that might restrict or behave differently based on the Referer header. Default is `false`.

```yaml
reverse_proxy:
  disable_referer_header: false 
```

# 3.0.0 (2025-05-12)
- !BREAKING_CHANGE! user has now the attribute `ui_enabled` to disable/enable web_ui for user.
  You need to migrate the user db if you have used `use_user_db:true`.
  Set it to `false` run old tuliprox version, then update tuliprox and set `use_user_db:true`and start.
- !BREAKING_CHANGE! all docker images have now tuliprox under `/app`
- !BREAKING CHANGE! bandwidth `throttle_kbps` attribute for `reverse_proxy.stream` in  `config.yml`
  is now `throttle` and supports units. Allowed units are `KB/s`,`MB/s`,`KiB/s`,`MiB/s`,`kbps`,`mbps`,`Mibps`.
  Default unit is `kbps`.
- !BREAKING_CHANGE!  `log` config `active_clients` renamed to `log_active_user`
- !BREAKING_CHANGE! `web_ui config` restructured and added `user_ui_enabled` attribute
```yaml
web_ui:
  enabled: true
  user_ui_enabled: true
  path:
  auth:
    enabled: true
    issuer: tuliprox
    secret: ef9ab256a8c0abe5de92c2e05ca92baa810472ab702ff1674e9248308ceeec92
    userfile: user.txt
```
- `grace_period_millis` default set to 300 milliseconds.
- `grace_period_timeout_secs` default set to 2 seconds.
- Fixed user grace period
- Added `default_grace_period_timeout_secs` to `reverse_proxy.stream` config. When grace_period granted,
  until the `default_grace_period_timeout_secs` elapses no grace_period is granted again.
- Added `method` attribute to input config. It can be set to `GET` or `POST`.
- Added optional `auto_epg` field to `input epg config` for auto-generating provider epg link.
- Added rate limiting per IP. The burst_size defines the initial number of available connections,
  while period_millis specifies the interval at which one connection is replenished.
  If behind a proxy `x-forwarded-for`, `x-real-ip` or `forwarded` should be set as header.
  The configuration below allows up to 10 connections initially and then replenishes 1 connection every 500 milliseconds.
```yaml
reverse_proxy:
  rate_limit:
    enabled: true
    period_millis: 500
    burst_size: 10
```
- Multi epg processing/optimization, auto guessing/assigning epg id's
- Fixed hls redirect url issue
- Added `force_redirect` to target config options. valid options are `live`, `vod`, `series`
```yaml
 options: {ignore_logo: false, share_live_streams: false, force_redirect: [vod, series]}
```

```yaml
epg:
  url: ['http://localhost:3001/xmltv.php?epg_id=1', 'http://localhost:3001/xmltv.php?epg_id=2']
  smart_match:
    enabled: true
    fuzzy_matching: true
    match_threshold: 80
    best_match_threshold: 99
    name_prefix: !suffix "."
    name_prefix_separator: [':', '|', '-']
    strip :  ["3840p", "uhd", "fhd", "hd", "sd", "4k", "plus", "raw"]
    normalize_regex: '[^a-zA-Z0-9\-]'
```
`match_threshold`is optional and if not set 80.
`best_match_threshold` is optional and if not set 99.
`name_prefix` can be `ignore`, `suffix`, `prefix`. For `suffix` and `prefix` you need to define a concat string.
`strip :  ["3840p", "uhd", "fhd", "hd", "sd", "4k", "plus", "raw"]`  this is the defualt
`normalize_regex: [^a-zA-Z0-9\-]`   is the default

```yaml
# single epg
url: 'https://localhost.com/epg.xml'
```
```yaml
# multi local file  epg
url: ['file:///${env:TULIPROX_HOME}/epg.xml', 'file:///${env:TULIPROX_HOME}/epg2.xml']
```
```yaml
# multi url  epg
url: ['http://localhost:3001/xmltv.php?epg_id=1', 'http://localhost:3001/xmltv.php?epg_id=2']
```
- Added `strip` to input for auto epg matching, if not given `["3840p", "uhd", "fhd", "hd", "sd", "4k", "plus", "raw"]` is default
  When no matching epg_id is found, the display name is used to match a channel name. The given strings are stripped to get a better match.
- Fixed chno assignment issue
- Redirect Proxy provider cycle implemented (m3u playlist only cycles when output param `mask_redirect_url` is set).
- Reverse Proxy mode for user can now be a subset
  - `reverse`           -> all reverse
  - `reverse[live]`     -> only live reverse, vod and series redirect
  - `reverse[live,vod]` -> series redirect, others reverse
- `/status` api endpoint moved to  `/api/v1/status` for auth protection
- fixed multi provider VOD seek problem (provider cycle on seek request prevented playback)
- hdhomerun supports now basic auth like <http://user:password@ip:port/lineup.json>  
  you need to enable auth in config
```yaml
hdhomerun:
  enabled: true
  auth: true
  devices:
    - name: hdhr1
```
- A new filter field `caption` has been added. This field is used to bypass the `title/name` issue.
  If `caption` is provided, its value is read from `title` if available, otherwise from `name`.
  When setting `caption`, both `title` and `name` are updated.”
- Counter has now an attribute `padding`. Which fills the number like 001.
- Added proxy configuration for all outgoing requests in `config.yml`. supported http, https, socks5 proxies.
```yaml
proxy:
  url: socks5://192.168.1.6:8123
  username: uname  # <- optional basic auth
  password: secret # <- optional basic auth
```
- Added support for regular expression-based sequence sorting.
  You can now sort both groups and channels using custom regex sequences.
```yaml
sort:
  groups:
  order: asc
  sequence:
    - '^Freetv'
    - '^Shopping'
    - '^Entertainment'
    - '^Sunrise'
  channels:
    - field: caption
      group_pattern: '^Freetv'
      order: asc
      sequence:
        - '(?P<c1>.*?)\bUHD\b'
        - '(?P<c1>.*?)\bFHD\b'
        - '(?P<c1>.*?)\bHD\b'
        - '(?P<c1>.*?)\bSD\b'
```
In the example above, groups are sorted based on the specified sequence.
Channels within the `Freetv` group are first sorted by `quality` (as matched by the regex sequence), and then by the `captured prefix`.

To sort by specific parts of the content, use named capture groups such as `c1`, `c2`, `c3`, etc.
The numeric suffix indicates the priority: `c1` is evaluated first, followed by `c2`, and so on.

- Added ip check config
  - url # URL that may return both IPv4 and IPv6 in one response
  - url_ipv4 # Dedicated URL to fetch only IPv4
  - url_ipv6 # Dedicated URL to fetch only IPv6
  - pattern_ipv4 # Optional regex pattern to extract IPv4
  - pattern_ipv6 # Optional regex pattern to extract IPv6

```yaml
ipcheck:
  url_ipv4: https://ipinfo.io/ip
```

# 2.2.5 (2025-03-27)
- fixed web ui playlist regexp search
- added `web_ui_path` to `config.yml`
- added grace period `grace_period_millis`  attribute for `reverse_proxy.stream` in  `config.yml`
  If you have a provider or a user where the max_connection attribute is greater than 0,
  a grace period can be given during the switchover.
  If this period is set too short, it may result in access being denied in some cases.
  The default is 1000 milliseconds (1sec).
- added bandwidth `throttle_kbps` attribute for `reverse_proxy.stream` in  `config.yml`

| Resolution      |Framerate| Bitrate (kbps) | Quality     |
|-----------------|---------|----------------|-------------|
|480p (854x480)   |  30 fps | 819–2.457      | Low-Quality |
|720p (1280x720)  |  30 fps | 2.457–5.737    | HD-Streams  |
|1080p (1920x1080)|  30 fps | 5.737–12.288   | Full-HD     |
|4K (3840x2160)   |  30 fps | 20.480–49.152  | Ultra-HD    |

# 2.2.4 (2025-03-24)
- fixed `connect_timeout_secs:0` prevents connection initiation issue.
- fixed `hdhomerun` and `strm` config check for non-existing username.
- "Breaking CHANGE! Moved `connect_timeout_secs` is global timeout and defiend in config root and not `reverse_proxy.stream`.

# 2.2.3 (2025-03-23)
- variable resolving for config files now for all settings
- hls reverse proxy implemented
- dash redirect implemented (reverse proxy not supported)
- !BREAKING CHANGE! `channel_unavailable_file` is now under `custom_stream_response`,
- New custom streams `user_connections_exhausted` and `provider_connections_exhausted`added.
```yaml
custom_stream_response:
  channel_unavailable: /home/tuliprox/resources/channel_unavailable.ts
  user_connections_exhausted: /home/tuliprox/resources/user_connections_exhausted.ts
  provider_connections_exhausted: /home/tuliprox/resources/provider_connections_exhausted.ts
```
- input alias definition for same provider with same content but different credentials
```yaml
- sources:
- inputs:
    - type: xtream
      name: my_provider
      url: 'http://provider.net'
      username: xyz
      password: secret1
      aliases:
        - name: my_provider_2
          url: 'http://provider.net'
          username: abcd
          password: secret2
  targets:
    - name: test
```
Input aliases can be defined as batches in csv files with `;` separator.
There are 2 batch input types  `xtream_batch` and `m3u_batch`.
`XtreamBatch`:

```yaml
- sources:
- inputs:
    - type: xtream_batch
      url: 'file:///home/tuliprox/config/my_provider_batch.csv'
  targets:
    - name: test
```

```csv
#name;username;password;url;max_connections;priority
my_provider_1;user1;password1;http://my_provider_1.com:80;1;0
my_provider_2;user2;password2;http://my_provider_2.com:8080;1;0
```

`M3uBatch`:
```yaml
- sources:
- inputs:
    - type: m3u_batch
      url: 'file:///home/tuliprox/config/my_provider_batch.csv'
  targets:
    - name: test
```

```csv
#url;max_connections;priority
http://my_provider_1.com:80/get_php?username=user1&password=password1;1;0
http://my_provider_2.com:8080/get_php?username=user2&password=password2;1;0
```
The Fields `max_connections` and `priority`are optional.
`max_connections`  will be set default to `1`. This is different from yaml config where the default is `0=unlimited`

- added two options to reverse proxy config `forced_retry_interval_secs` and `connect_timeout_secs`
  `forced_retry_interval_secs` forces every x seconds a reconnect to the provider,
  `connect_timeout_secs` tries only x seconds for connection, if not successfully starts a retry.

# 2.2.2 (2025-03-12)
- !BREAKING CHANGE! Target options moved to specific target output definitions.

target `options`:
- `ignore_logo`: `true`|`false`,
- `share_live_streams`: `true`|`false`,
- `remove_duplicates`: `true`|`false`,

target output type `xtream`:
- `skip_live_direct_source`: `true`|`false`,
- `skip_video_direct_source`: `true`|`false`,
- `skip_series_direct_source`: `true`|`false`,
- `resolve_series`: `true`|`false`,
- `resolve_series_delay`: seconds,
- `resolve_vod`: `true`|`false`,
- `resolve_vod_delay`: `true`|`false`,

target output type `m3u`:
- `filename`: _optional_
- `include_type_in_url`: `true`|`false`,
- `mask_redirect_url`: `true`|`false`,

target output type `strm`:
- `directory`: _mandatory_,
- `username`: _optional_,
- `underscore_whitespace`: `true`|`false`,
- `cleanup`: `true`|`false`,
- `kodi_style`: `true`|`false`,
- `strm_props`: _optional_,  list of strings,

target output type `hdhomerun`:
- `device`: _mandatory_,
- `username`: _mandatory_,
- `use_output`: _optional_, `m3u`|`xtream`

Example:
```yaml
targets:
  - name: xc_m3u
    output:
      - type: xtream
        skip_live_direct_source: true,
        skip_video_direct_source: true,
      - type: m3u
      - type: strm
        directory: /tmp/kodi
      - type: hdhomerun
        username: hdhruser
        device: hdhr1
        use_output: xtream
    options: {ignore_logo: false, share_live_streams: true, remove_duplicates: false}
```

- The Web UI now includes a login feature for playlist users, allowing them to set their groups for filtering and managing their own bouquet of groups.
  The playlist user can login with his credentials and can select the desired groups for his playlist.
- Added `user_config_dir` to `config.yml`. It is the storage path for user configurations (f.e. bouquets).
- New Filter field `input` can be used along `name`, `group`, `title`, `url` and `type`. Input is a `regexp` filter. `input ~ "provider\-\d+"`
- New option `use_user_db` in `api-proxy.yml`. The Playlist Users are stored inside the config file `api-proxy.yml`. When you set this option to `true`
  the user are stored in a db file. This is a better choice if you have a lot of users. If you have only a few let it default to `false`
- WebUI playlist browser with tree and gallery mode. Explore self hosted and provider playlists in browser.
- Added HdHomeRun tuner target for use with Plex/Emby/Jellyfin

# 2.2.1 (2025-02-14)
- Added more info to `/status`.
- Refactored unavailable channel replacement streaming.
- Fixed catch up saving.
- Updated readme for creation of unavailable channel video file with ffmpeg for mobiles.
- refactored stream sharing.

# 2.2.0 (2025-02-11)
- !BREAKING CHANGE!  unique `input` `name` is now mandatory, because rearranging the `source.yml` could lead to wrong results without a playlist update.
- !BREAKING_CHANGE! `log_sanitize_sensitive_info`  is now under `log` section  as `sanitize_sensitive_info`
- !BREAKING_CHANGE! uuid generation for entries changed to `input.name` + `stream_id`. Virtual id mapping changed. The new Virtual id is not a sequence anymore.
- !BREAKING_CHANGE! `api-proxy.yml`  server config changed.
```yaml
server:
  - name: default
    protocol: http
    host: 192.169.1.9
    port: '8901'
    timezone: Europe/Paris
    message: Welcome to tuliprox
  - name: external
    protocol: https
    host: tuliprox.mydomain.tv
    port: '443'
    timezone: Europe/Paris
    message: Welcome to tuliprox
    path: tuliprox
```
- Added Active clients count (for reverse proxy mode users) which is now displayed in `/status`  and can be logged with setting
  `active_clients: true` under `log`section in `config.yml`
- Fixed iptv player using live tv stream without `/live/` context.
- Added `log_level` to `log` config. Priority:  CLI-Argument, Env-Var, Config, Default(`info`)
```yaml
log:
  sanitize_sensitive_info: false
  active_clients: true
  log_level: debug
update_on_boot: false
web_ui_enabled: true
```
- Added new option to `input` `xtream_live_stream_without_extension`. Default is `false`.  Some providers don't like `.ts`  extension, some providers need it.
  Now you can disable or enable it for a provider.
- Aded new option to `input` `xtream_live_stream_use_prefix`.. Default is `true`.  Some providers don't like `/live/`  prefix for streams, some providers need it.
  Now you can disable or enable it for a provider.
- Added `path` to `api-proxy.yml` server config for simpler front reverse-proxy configuration (like nginx)
- added `hlsr` handling.
- fixed mapper counter not incrementing.
- adding `&type=m3u_plus` at the end of an `m3u` url wil trigger a download. Without it will only stream the result.
- `kodi` `strm` generation, does not delete root directory, avoids unchanged file creations.
  `strm` files now o get timestamp from `addedd`property if exists.
- shared live stream implementation refactored.
- added optional user properties: `max_connections`, `status`, `exp_date` (expiration date as unix seconds).
  If they exist they are checked when `config.yml` `user_access_control` set to true., if you don't need them remove this fields from `api-proxy.yml`
  Added option in `config.yml` the option `user_access_control` to activate the checks. Default is false.
- Added option `channel_unavailable_file` in `config.yml`. If a provider stream is not available this file content is send instead.
```yaml
update_on_boot: false
web_ui_enabled: true
channel_unavailable_file: /freeze_frame.ts
```

# 2.1.3 (2025-01-26)
- Hotfix 2.1.2, forgot to update the stream api code.

# 2.1.2 (2025-01-26)
- `Strm` output has an additional option `strm_props`. These props are written to the strm file.
  You can add properties like `#KODIPROP:seekable=true|false`, `#KODIPROP:inputstream=inputstream.ffmpeg` or `"#KODIPROP:http-reconnect=true`.
- Fixed xtream affix-processed output.
- `log_sanitize_sensitive_info`  added to `config.yml`. Default is `true`.
- added `resource_rewrite_disabled` to `reverse_proxy` config to disable resource url rewrite.
- Fixed series redirect proxy mode.
- Added `pushover.net` config to messaging.
```yaml
messaging:
  pushover:
    token: _required_
    user: _required_
    url: `optional`, default is https://api.pushover.net/1/messages.json
```

# 2.1.1 (2025-01-19)
- added new path `/status` which is an alias to `healthcheck`
- added memory usage to `/status`
- fixed VLC seeking problem when reconnect stream was enabled.
- duplicate field problem for xtream series/vod info fixed.
- fixed docker/build scripts
- fixed xtream live stream redirect bug

# 2.1.0 (2025-01-17)
- Watch files are now moved inside the `target` folder. Move them manually from `watch_<target_name>_<watched_group>.bin` to `<target_name>/watch_<watched_group>.bin`
- No error log for xtream api when content is skipped with options `xtream_skip_[live|vod|series]`
- _experimental_:  added live channel connection sharing in reverse proxy mode. To activate set `share_live_streams` in target options.
- Added `info` and `tmdb-id` caching for vod and series with options `xtream_resolve_(series|vod)`.
- The `kodi` format for movies can contain the `tmdb-id` (_optional_). To add the `tmdb-id` you can set now `kodi_style`,  `xtream_resolve_vod`, `xtream_resolve_vod_delay`, `xtream_resolve_series` and  `xtream_resolve_series_delay` to target options.
- `kodi` output can now have `username` attribute to use reverse proxy mode when combined with `xtream` output.
- Fixed webUI manual update for selected targets
- Added m3u logo url rewrite in `reverse proxy` mode or with `m3u_mask_redirect_url` option.
- BPlusTree compression changed from zlib to zstd.
- Breaking change: multi scheduler config with optional targets.
```yaml
#   sec  min   hour   day of month   month   day of week   year
schedules:
  - schedule: "0  0  8  *  *  *  *"
    targets:
      - vod_channels
  - schedule: "0  0  10  *  *  *  *"
    targets:
      - series_channels
  - schedule: "0  0  20  *  *  *  *"
```
- Stats have now target information
- Prevent simultaneous updates
- Added target options `remove_duplicates` to remove entries with same `url`.
- Added reverse Proxy config to `config.yml`
- `config.yml` `backup_dir` is now default `backup`. If you want to keep the old name set `backup_dir: .backup`
```yaml
reverse_proxy:
  stream:
    retry: true
    buffer:
      enabled: true
      size: 1024
    connect_timeout_secs: 5
  cache:
    size: 500MB
    enabled: true
    dir: ./cache
```

# 2.0.10 (2024-12-03)
- added Target Output Option `m3u_include_type_in_url`, default false. This adds `live`, `movie`, `series` to the url of the stream in reverse proxy mode.
- added Target Output Option `m3u_mask_redirect_url`, default false. The urls are pointed to tuliprox in redirect mode. In stream request a redirect response is send. Usefully if you want to track calls in redirect mode.
- fixed xtream api redirect url problem.

# 2.0.9 (2024-12-01)
- Fixed api proxy server url bug

# 2.0.8 (2024-11-27)
- The configured directories `data`, `backup` and `video-download` are created when configured and do not exist.
- set "actix_web::middleware::logger" to level `error`
- masking sensitive information in log
- hls support (m3u8 url, ignores proxy type, always redirect)

# 2.0.7 (2024-11-05)
- EPG is now first downloaded to disk instead of directly into memory, then processed using a SAX parser (slower but reduces memory usage from up to 2GB).
- Various code optimizations have been applied.
- Regular expression matching in log output is now set to trace level to prevent flooding the debug log.
- Processing stats now include a `took` field indicating the processing time.

# 2.0.6 (2024-11-02)
- breaking change virtual_id handling. You need to clear the data directory.
- new content storage implementation with BPlusTree indexing.
- api responses are now streamed directly from disk to avoid memory allocation.
- fixed scheduler implementation to only wake up on scheduled times.
-
# 2.0.5(2024-10-16)
- input url supports now scheme `file://...` (which is not necessary because file paths are supported). Gzip files are also supported.
- sort takes now a sequence for channel values which has higher priority than sort order
- fixed error handling in filter parsing
- `NOT` filter is now `non greedy`. `NOT Name ~ "A" AND Group ~ "B"` was `NOT (Name ~ "A" AND Group ~ "B")`. Now it is `(NOT Name ~ "A") AND Group ~ "B"`
- Implemented workaround for missing tvg-ID

# 2.0.4(2024-09-19)
* if Content type of file download is not set in header, the gzip encoding is checked through magic header.
* if source is m3u and stream id not a number, the entry is skipped and logged.
* prefix and suffix was applied wrong, fixed.
* epg timeshift, define timeshift api-proxy.yml for each user as `epg_timeshift: hh:mm`, example  `-2:30`, `1:45`, `+0:15`, `2`, `:30`, `:3`, `2:`
* timeshift.php api implementation
* New Filter `type` added can be uses as  `Type = vod` or `Type = live` or `Type = series`
* Counter in `mapping.yml`. Each mapper can have counters to add counter to specific fields.
* Added new mapper feature `transform`. `uppercase`, `lowercase` and `capitalize` supported.
* Fixed parsing invalid m3u playlist entries like `tvg-logo="[""]"`

# 2.0.3(2024-07-11)
*  added  `source` - `input` - `name` attribute to README
*  added `chno`  to Playlist attributes.
*  `epg_channel_id` mapping fixed

# v2.0.2(2024-05-28)
* Added Encoding handling: gzip,deflate
* Fixed panic when `tvg-id` is not set.

# v2.0.1(2024-05-24)
* m3u playlists are not saved as plainfile, therefor m3u output filename is not mandatory, if given the plain m3u playlist is stored.
* Added `--healthcheck` argument for docker
* Added `catch-up`/`timeshift`  api for `xtream`

# v2.0.0(2024-05-10)
* major version change due to massive changes
* `update_on_boot` for config, default is false, if true an update is run on start
* `category_id` filter added to xtream api
* Handling for m3u files without id and group information
* Added `panel_api.php`  endpoint for xtream
* Case insensitive filter syntax
* Xtream category_id fixes, to avoid category_id change when title not changes.
* Target options `xtream_skip_live_direct_source` and `xtream_skip_video_direct_source` are now default true
* added new target option
  - `xtream_skip_series_direct_source` default is true
* Added new options to input configuration. `xtream_skip_live`, `xtream_skip_vod`, `xtream_skip_series`
* Updated docker files, New Dockerfile with builder to build an image without installing rust or node environments.
* Generating xtream stream urls from m3u input.
* Reverse proxy implementation for m3u playlist.
* Mapper can now set `epg_channel_id`.
* Added environment variables for User Credentials `username`, `password` and `token` in format `${env:<EnvVarName>}` where `<EnvVarName>` should be replaced.
* Added `web_ui_enabled` to `config.yml`. Default is `true`. Set to `false` to disable webui.
* Added `web_auth` to `config.yml` struct for web-ui-authentication is optional.
  - `enabled`: default true
  - `issuer` issuer for jwt token
  - `secret` secret for jwt token
  - `userfile` optional userfile with generated userfile in format "username: password" per file, default name is user.txt in config path
* Password generation argument --genpwd  to generate passwords for userfile.
* Added env var `TULIPROX_LOG` for log level
* Log Level has now module support like `tuliprox::util=error,tuliprox::filter=debug,tuliprox=debug`
* Multiple Xtream Sources merging into one target is now supported

# v1.1.8(2024-03-06)
* Fixed WebUI Option-Select
* WebUI: added gallery view as second view for playlist
* Breaking change config path. The config path is now default ./config.
  You can provide a config path with the "-p" argument.

# v1.1.7(2024-01-30)
* Renamed api-proxy.yml server info field `ip` to `host`
* Multiple server-config for xtream api. In api-proxy.yml assign server config to user

# v1.1.6(2024-01-17)
* Watch filter are now regular expressions
* Fixed watch file not created problem
* UI responds immediately to update request

# v1.1.5(2024-01-11)
* Changed api-proxy user default proxy type from `reverse` to `redirect`
* Added `xtream_resolve_series` and `xtream_resolve_series_delay` option for `m3u` target
* Messaging calling rest endpoint added
* Messaging added 'Watch' option as OptIn

# v1.1.4(2023-12-06)
* Breaking change, `config.yml` split into `config.yml` and `source.yml`
* Added `backup_dir` property to `config.yml` to store backups of changed config files.
* Added regexp search in Web-UI
* Added config Web-UI
* Added xtream vod_info and series_info, stream seek.
* Added input options with attribute xtream_info_cache to cache get_vod_info and get_series_info on disc
* for xtream api added proxy types reverse and redirect to user credentials.

# v1.1.3(2023-11-08)
* added new target options
  - `xtream_skip_live_direct_source`
  - `xtream_skip_video_direct_source`
* internal optimization/refactoring to avoid string cloning.
* new options for downloading media files from web-ui
  - `organize_into_directories`
  - `episode_pattern`
* Web-UI - Download View with multi download support
* Added WebSearch Url `web_search: 'https://www.imdb.com/search/title/?title={}'` under video configuration.

# v1.1.2(2023-11-03)
* Fixed epg for xtream
* Fixed some Web-UI Problems
* Added some convenience endpoints to rest api

# v1.1.1(2023-10-31)
* Added scheduler to update lists in server mode.
* Added Xtream Cluster Live, Video, Series. M3u Playlist cluster guessing through video file endings.
* Added api-proxy config for xtream proxy, to define server info and user credentials
* Added Xtream Api Endpoints.
* Added M3u Api Endpoints.
* Added multiple input support
* Added Messaging with opt in message types [info, error, stats]
* Added Telegram message support
* Added Target watch for groups
* Fixed TLS problem with docker scratch
* Added simple stats
* Target Output is now a list of multiple output formats, !breaking change!
* RegExp captures can now be used in mapper attributes
* Added file download to a defined directory in config
* Refactored web-ui
* Added XMLTV support

Changes in `config.yml`
```yaml
messaging:
  notify_on:
    - error
    - info
    - stats
  telegram:
    bot_token: '<your telegram bot token>'
    chat_ids:
      - <your telegram chat_id>
schedules:
  - schedule: '0  0  0,8,18  *  *  *  *'
```

`api-proxy.yml`
```yaml
server:
  protocol: http
  ip: 192.168.9.3
  http_port: 80
  https_port:
  rtmp_port:
  timezone: Europe/Paris
  message: Welcome to tuliprox
user:
  - target: pl1
    credentials:
      - {username: x3452, password: ztrhgrGZrt83hjerter}
```

# v1.0.1(2023-09-07)
* Refactored sorting. Sorting channels inside group now possible

# Changelog
# v1.0.0(2023-04-27)
* Added target argument for command line. `tuliprox -t <target_name> -t <target_name>`. Target names should be provided in the config.
* Added filter to mapper definition.
* Refactored filter parsing.
* Fixed sort after mapping group names.
* Refactored mapping, fixed reading unmodified initial values in mapping loop from ValueProvider, because of cloned channel

# v0.9.9(2023-03-20)
* Added optional 'enabled' property to input and target. Default is true.
* Fixed template dependency replacement.
* Added optional 'name' property to target. Default is 'default'.
* Added Dockerfile
* Added xtream support
* Breaking changes: config changes for input

# Changelog
# v0.9.8(2023-02-25)
* Added new fields to mapping attributes and assignments
  - "name"
  - "title"
  - "group"
  - "id"
  - "chno"
  - "logo"
  - "logo_small"
  - "parent_code"
  - "audio_track"
  - "time_shift"
  - "rec"
  - "source"
* Added static suffix and prefix at inpupt source level

# v0.9.7(2023-02-15)
* Breaking changes, mappings.yml refactored
* Added `threads` property to config, which executes different sources in threads.
* WebUI: Added clipboard collector on left side
* Added templates to config to use in filters
* Added nested templates, templates can have references to other templates with `!name!`.
* Renamed Enum Constants
  - M3u -> m3u,
  - Strm -> strm
  - FRM -> frm
  - FMR -> fmr
  - RFM -> rfm
  - RMF -> rmf
  - MFR -> mfr
  - MRF -> mrf
  - Group -> group   (Not in filter regular expressions)
  - Name -> name  (Not in filter regular expressions)
  - Title -> title  (Not in filter regular expressions)
  - Url -> url  (Not in filter regular expressions)
  - Discard -> discard
  - Include -> include
  - Asc -> asc
  - Desc -> desc

# v0.9.6(2023-01-14)
* Renamed `mappings.templates` attribute `key` to `name`
* `mappings.tag` is now a struct
  - captures: List of captured variable names like `quality`.
  - concat: if you have more than one captures defined this is the join string between them
  - suffix: suffix for thge tag
  - prefix: prefix for the tag

# v0.9.5(2023-01-13)
* Upgraded libraries, fixed serde_yaml v.0.8 empty string bug.
* Added Processing Pipe to target for filter, map and rename. Values are:
  - FRM
  - FMR
  - RFM
  - RMF
  - MFR
  - MRF
    default is FMR
* Added mapping parameter `match_as_ascii`. Default is `false`.
  If `true` before regexp matching the matching text will be converted to ascii. [unidecode](https://chowdhurya.github.io/rust-unidecode/unidecode/index.html)

Added regexp templates to mapper:
```yaml
mappings:
  - id: France
    tag: ""
    match_as_ascii: true
    templates:
      - key: delimiter
        value: '[\s_-]*'
      - key: quality
        value: '(?i)(?P<quality>HD|LQ|4K|UHD)?'
    mapper:
      - tvg_name: TF1 $quality
        # https://regex101.com/r/UV233E/1
        tvg_names:
          - '^\s*(FR)?[: |]?TF1!delimiter!!quality!\s*$'
        tvg_id: TF1.fr
        tvg_chno: "1"
        tvg_logo: https://emojipedia-us.s3.amazonaws.com/source/skype/289/shrimp_1f990.png
        group_title:
          - FR
          - TNT
```

* `mapping` attribute for target is now a list. You can assign multiple mapper to a target.
```
mapping:
  - France
  - Belgium
  - Germany
```

# v0.9.4(2023-01-12)
* Added mappings. Mappings are defined in a file named ```mapping.yml``` or can be given by command line option ```-m```.
  ```target``` has now an optional field ```mapping``` which has the id of the mapping configuration.
* rename is now optional

# v0.9.3(2022-04-21)
* ```Strm``` output has an additional option ```kodi_style```. This option tries to guess the year, season and episode for kodi style names.
  https://kodi.wiki/view/Naming_video_files/TV_shows

# v0.9.2(2022-04-05)
* ```Strm``` output has an additional option ```cleanup```. This deletes the old directory given at ```filename```.

# v0.9.1(2022-04-05)
* There are two types of targets ```m3u``` and ```strm```. This can be set by the ```output``` attribute to ```Strm``` or ```M3u```.
  If the attribute is not specified ```M3u``` is created by default. ```Strm``` output has an additional option ```underscore_whitespace```. This replaces all whitespaces with ```_``` in the path.

## v0.9.0(2022-04-04)
* Changed filter. Filter are now defined as filter statements. Url added to filter fields.

## v0.8.0(2022-03-24)
* Changed configuration. It is now possible to handle multiple sources. Each input has its own targets.

## v0.7.0(2022-01-20)
* Updated frontend libraries
* Added Search, currently only plain text search

## v0.6.0(2021-12-29)
* Added options to target, currently only ignore_logo
* Added sorting to groups

## v0.5.0(2021-10-15)
* Fixed: config input persistence filename was ignored
* Added working_dir to configuration
* relative web_root is now checked for existence in current path and working_dir.

## v0.4.0(2021-10-08)
* Fixed server exit on playlist not found
* Added copy link to clipboard in playlist tree

## v0.3.0(2021-10-08)
* Updated frontend packages
* Added linter for code checking
* Updated tree layout and added hover coloring
* Fixed Url Field could not be edited after drop down selection
* Added download on key-"Enter" press

## v0.2.0(2021-10-07)
* Added simple WEB-UI
  * Start in server mode

## v0.1.0(2021-10-01)
* Initial project release<|MERGE_RESOLUTION|>--- conflicted
+++ resolved
@@ -6,12 +6,9 @@
 - Async persist cache write pipe so response caching no longer blocks the async runtime
 - M3U playlist exports now stream async to keep the runtime responsive
 - Shared stream burst buffer zero copy data buffer to reduce memory usage.
-<<<<<<< HEAD
 - Added detailed shared-stream/buffer/provider logging to trace lag, cache persistence, and session/provider lifecycle events.
 - Connection registration failures now trigger an explicit disconnect so zombie sockets don’t linger.
-=======
 - Shared stream shutdown now drops registry locks before releasing provider handles to prevent cross-lock stalls.
->>>>>>> a59174a7
 
 
 # 3.2.0 (2025-11-14)
