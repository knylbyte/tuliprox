# Changelog
<<<<<<< HEAD
=======
# 3.3.0 (2025-11-xx)
- Avoid blocking the runtime when warming cache

>>>>>>> 3e91e218
# 3.2.0 (2025-11-14)
- Added `name` attribute to Staged Input.
- Real-time active provider connection monitoring (dashboard + websocket)
- Source editor: block selection, batch-mode UI and automatic layout
- Fixed SSL certificate field binding in configuration view
- More robust connection-state and provider-handle management
- Streamlined event notifications and provider-count reporting
- Added configurable `reverse_proxy.resource_retry` (UI + server) to tune max attempts, base delay, and exponential backoff multiplier for proxied resources.
- Multi Strm outputs with same type is now allowed. 
- Added new mapper function `pad(text | number, number, char, optional position: "<" | ">" | "^")`
- Added new mapper function `format` for simple in-text replacement like `format("Hello {}! Hello {}!", "Bob", "World")`
- Added `reverse_proxy.stream.shared_burst_buffer_mb` to control shared-stream burst buffer size (default 12 MB).
- Added `movie` as alias for `vod` for type filter. You can now use `Type = movie` as an alternative to `Type = vod`.
- Fixed file locks to avoid race conditions on file operations

# 3.1.8 (2025-11-06)
- Fixed HLS streaming issues caused by session eviction and incorrect headers.
- Catchup stream fix cycling through multiple providers on play.
- Custom streams fix and update webui stream info
- Added TimeZone to `epg_timeshift: [-+]hh:mm or TimeZone`, example `Europe/Paris`, `America/New_York`, `-2:30`(-2h30m), `+0:15` (15m), `2` (2h), `:30` (30m), `:3` (3m)
If you use TimeZone the timeshift will change on Summer/Winter time if its applied in the TZ.
- Fixed: Mappings now automatically reload and reapply after configuration changes, preventing stale settings.
- Search in Playlist Explorer now returns groups instead of matching flat channel list.
- Added `use_memory_cache` attribute to target definition to hold playlist in memory to reduce disc access.
Placing playlist into memory causes more RAM usage but reduces disk access.
- Added optional `filter` attribute to Output (except HDHomerun-Output). 
Output filters are applied after all transformations have been performed, therefore, all filter contents must refer to the final state of the playlist.
- Added burst buffer to shared stream
- Telegram message thread support. thread id can now be appended to chat-id like `chat-id:thread-id`.
- Telegram supports markdown generation for structured json messages. simply set `markdown: true` in telegram config.
- Added User-Stream-Connections Table to WebUI
- Enhanced STRM output filenames to include detailed media quality info (e.g., 4K, HDR, x265, 5.1) for easy version distinction.
- Added standardized SSDP (Simple Service Discovery Protocol) and the Proprietary HDHomeRun UDP Discovery Protocol (Port 65001)
- Fixed some session handling issue
- added `reverse_proxy.disabled_header` configuration
  Allows removing selected headers before forwarding requests when acting as a reverse proxy. Configure removal of the referer header, all `X-*` headers, and additional custom headers.
- !BREAKING_CHANGE! `disble_referer_header` is now part of `reverse_proxy.disabled_header` configuration
- UserTable: Copy credentials to clipboard from user table
- UserTable: Kick user action from streams table
- UserTable: Auto-generated username/password for new proxy users

# 3.1.7 (2025-10-10)
- Added Dark/Bright theme switch
- Resource proxy retries failed requests up to three times and respects the `Retry-After` header (falls back to 100 ms wait)
to reduce transient HTTP errors (400, 408, 425, 429, 5xx)
- Added `accept_insecure_ssl_certificates` option in `config.yml` (for serving images over HTTPS without a valid SSL certificate)
- VOD streams now use tmdbid from `get_vod_streams` if available, removing the need for `resolve_vod` in STRM generation
- Fixed file length issue in STRM generation
- Fixed empty parentheses issue in series names
- Removed default sorting
- WebSocket now reconnects on disconnect; added WebSocket connection status icon in Web UI
- Added Playlist EPG view with timeline, channels, `now` line, and program details
- EPG data can now be fetched from selected targets and custom URLs
- Faster, more reliable EPG loading via streaming and asynchronous processing, with reduced memory usage and better support for large or compressed guides.
- Invalid EPG text data fix
- Added new sidebar entry and icon for quick EPG access
- Added CBOR (binary JSON) support for large API data

# 3.1.6 (2025-09-01)
- EPG Config View added
- Fixed loading users for WebUI from user DB
- Fixed auto EPG for batch inputs
- Fixed EPG URL prepare
- Content Security Policies configurable via config, default OFF
- WebUI Config View editor for config.yml added 

# 3.1.5 (2025-08-14)
- Hot reload for config
- New WebUI (currently only readonly)
- Fixed shared stream provider connection count
- Added hanging client connection release
- Added `replace` built-in function for mapper scripts 
- Added `token_ttl_mins` to web_auth config to define auth token expiration duration.
- Staged sources. Side-loading playlist. Load from staged, serve from provider.
- Fixed proxy config
- Added Content Security Policy to WebUI

# 3.1.4 (2025-06-17)
- share live stream refactored
- fixed active user count
- fixed hls streaming
- more logs sanitized
- added session key for session management
- added sleep timer  `sleep_timer_mins`  to config.yml
- added mapper script builtin function `template` to access template definitions.
```
   station_prefix = template(concat("US_", station, "_PREFIX")),
```
If we assume the variable `station` contains the value `WINK`, 
this script receives the template with the concatenated name `US_WINK_PREFIX` which should be defined in `templates` section,
and assigns it to the variable `station_prefix`.
- Extended STRM export functionality with:
  - Support for various media tools (Kodi, Plex, Emby, Jellyfin), with consideration for recommended naming conventions and file organization.
  - Optional flat directory structure via 'flat' parameter (nested folder structures are not supported by some media scanners).
- Added Trakt support for XC targets
```yaml
      - name: iptv-trakt-example
        output:
          - type: xtream
            skip_live_direct_source: true
            skip_video_direct_source: true
            skip_series_direct_source: true
            resolve_series: false
            resolve_vod: false
            trakt:
              api:
                key: <my private trakt api key>
                version: 2
              lists:
                - user: "linaspurinis"
                  list_slug: "top-watched-movies-of-the-week"
                  category_name: "📈 Top Weekly Movies"
                  content_type: "vod"
                  fuzzy_match_threshold: 80
                - user: "garycrawfordgc"
                  list_slug: "latest-tv-shows"
                  category_name: "📺 Latest TV Shows"
                  content_type: "series"
                  fuzzy_match_threshold: 80
```

# 3.1.3 (2025-06-06)
- Fixed xtream codes series info duplicate fields problem.
- Fixed series info container_extension problem.
- Mapper script can have blocks now.
  For example, you want to write a `if then else` block
```
  # Maybe there is no station
  station = @Caption ~ "(ABC)"
  match {
     station => {
        # if block
        # station exists
     }
     # optional any match as else block
     _ => {
         # else block
         # station does not exists
     } 
  }
```
- New BuiltIn Mapper function `first`. When you use Regular expressions it could be that your match contains multiple results.
  The builtin function `first` returns the first match.

# 3.1.2 (2025-06-02)
- fixed input filter
- fixed epg fuzzy match `match_threshold` default value
- fixed `auto` epg source

# 3.1.1 (2025-05-27)
- fixed m3u api hls handling
- during grace period no data is sent to client.
- splitted config file handling for accurate error messages

# 3.1.0 (2025-05-26)
- !BREAKING_CHANGE! mapper refactored, mapping can be written as a script with a custom DSL.
- !BREAKING_CHANGE! `tags` definition removed from new mapper.
- !BREAKING_CHANGE! removed `suffix` and `prefix` from input config. Use mapper with an input filter instead.
- !BREAKING_CHANGE! custom_stream_response is now `custom_stream_response_path`. The filename identifies the file inside the path
  - user_account_expired.ts
  - provider_connections_exhausted.ts
  - user_connections_exhausted.ts
  - channel_unavailable.ts
    `user_account_expired.ts`: Tuliprox will return a 403 Forbidden response for any playlist request if the user is expired.
    So this screen will only ever appear if someone tries to directly access a stream URL after their account has expired.

- !BREAKING_CHANGE! epg refactored
  - url config is now renamed to sources
  - Added `priority`, priority is `optional`
  - `auto_epg` is now removed, use `url: auto` instead.
  - Added `logo_override` to overwrite logo from epg.

**Note:** The `priority` value determines the importance or order of processing. Lower numbers mean higher priority. That is:
A `priority` of `0` is higher than `1`. **Negative numbers** are allowed and represent even higher priority

```yaml
epg:
  sources:
    - url: "auto"
      priority: -2
      logo_override: true
    - url: "http://localhost:3001/xmltv.php?epg_id=1"
      priority: -1
    - url: "http://localhost:3001/xmltv.php?epg_id=2"
      priority: 3
    - url: "http://localhost:3001/xmltv.php?epg_id=3"
      priority: 0
  smart_match:
    enabled: true
    fuzzy_matching: true
    match_threshold: 80
    best_match_threshold: 99
    name_prefix: !suffix "."
    name_prefix_separator: [':', '|', '-']
    strip :  ["3840p", "uhd", "fhd", "hd", "sd", "4k", "plus", "raw"]
    normalize_regex: '[^a-zA-Z0-9\-]'
```

- Fixed mapper transform capitalize.
- Auto hot reload for `mapping.yml`and `api_proxy.yml`
  To enable set `config_hot_reload: true` in `config.yml`
- Added config.d-style mapping support.
  You can now place multiple mapping files inside a directory like `mapping.d` and specify it using the `-m` option, for example:
  `-m /home/tuliprox/config/mapping.d`
  The files are loaded in **alphanumeric** order.
  **Note:** This is a lexicographic sort — so `m_10.yml` comes before `m_2.yml` unless you name files carefully (e.g., `m_01.yml`, `m_02.yml`, ..., `m_10.yml`).
- Added `mapping_path` to `config.yml`.

- Added list template for sequences. List templates can only be used for sequences.
```yaml
templates:
  - name: CHAN_SEQ
    value:
      - '(?i)\bUHD\b'
      - '(?i)\bFHD\b'
```

The template can now be used for sequence
```yaml
  sort:
    groups:
      order: asc
    channels:
      - field: caption
        group_pattern: "!US_TNT_ENTERTAIN!"
        order: asc
        sequence:
          - "!CHAN_SEQ!"
          - '(?i)\bHD\b'
          - '(?i)\bSD\b'
```
- added `disable_referer_header` to `reverse_proxy` config
  This option, when set to `true`, prevents tuliprox from sending the Referer header in requests made when acting as a reverse proxy. This can be particularly useful when dealing with certain Xtream Codes providers that might restrict or behave differently based on the Referer header. Default is `false`.

```yaml
reverse_proxy:
  disable_referer_header: false 
```

# 3.0.0 (2025-05-12)
- !BREAKING_CHANGE! user has now the attribute `ui_enabled` to disable/enable web_ui for user.
  You need to migrate the user db if you have used `use_user_db:true`.
  Set it to `false` run old tuliprox version, then update tuliprox and set `use_user_db:true`and start.
- !BREAKING_CHANGE! all docker images have now tuliprox under `/app`
- !BREAKING CHANGE! bandwidth `throttle_kbps` attribute for `reverse_proxy.stream` in  `config.yml`
  is now `throttle` and supports units. Allowed units are `KB/s`,`MB/s`,`KiB/s`,`MiB/s`,`kbps`,`mbps`,`Mibps`.
  Default unit is `kbps`.
- !BREAKING_CHANGE!  `log` config `active_clients` renamed to `log_active_user`
- !BREAKING_CHANGE! `web_ui config` restructured and added `user_ui_enabled` attribute
```yaml
web_ui:
  enabled: true
  user_ui_enabled: true
  path:
  auth:
    enabled: true
    issuer: tuliprox
    secret: ef9ab256a8c0abe5de92c2e05ca92baa810472ab702ff1674e9248308ceeec92
    userfile: user.txt
```
- `grace_period_millis` default set to 300 milliseconds.
- `grace_period_timeout_secs` default set to 2 seconds.
- Fixed user grace period
- Added `default_grace_period_timeout_secs` to `reverse_proxy.stream` config. When grace_period granted,
  until the `default_grace_period_timeout_secs` elapses no grace_period is granted again.
- Added `method` attribute to input config. It can be set to `GET` or `POST`.
- Added optional `auto_epg` field to `input epg config` for auto-generating provider epg link.
- Added rate limiting per IP. The burst_size defines the initial number of available connections,
  while period_millis specifies the interval at which one connection is replenished.
  If behind a proxy `x-forwarded-for`, `x-real-ip` or `forwarded` should be set as header.
  The configuration below allows up to 10 connections initially and then replenishes 1 connection every 500 milliseconds.
```yaml
reverse_proxy:
  rate_limit:
    enabled: true
    period_millis: 500
    burst_size: 10
```
- Multi epg processing/optimization, auto guessing/assigning epg id's
- Fixed hls redirect url issue
- Added `force_redirect` to target config options. valid options are `live`, `vod`, `series`
```yaml
 options: {ignore_logo: false, share_live_streams: false, force_redirect: [vod, series]}
```

```yaml
epg:
  url: ['http://localhost:3001/xmltv.php?epg_id=1', 'http://localhost:3001/xmltv.php?epg_id=2']
  smart_match:
    enabled: true
    fuzzy_matching: true
    match_threshold: 80
    best_match_threshold: 99
    name_prefix: !suffix "."
    name_prefix_separator: [':', '|', '-']
    strip :  ["3840p", "uhd", "fhd", "hd", "sd", "4k", "plus", "raw"]
    normalize_regex: '[^a-zA-Z0-9\-]'
```
`match_threshold`is optional and if not set 80.
`best_match_threshold` is optional and if not set 99.
`name_prefix` can be `ignore`, `suffix`, `prefix`. For `suffix` and `prefix` you need to define a concat string.
`strip :  ["3840p", "uhd", "fhd", "hd", "sd", "4k", "plus", "raw"]`  this is the defualt
`normalize_regex: [^a-zA-Z0-9\-]`   is the default

```yaml
# single epg
url: 'https://localhost.com/epg.xml'
```
```yaml
# multi local file  epg
url: ['file:///${env:TULIPROX_HOME}/epg.xml', 'file:///${env:TULIPROX_HOME}/epg2.xml']
```
```yaml
# multi url  epg
url: ['http://localhost:3001/xmltv.php?epg_id=1', 'http://localhost:3001/xmltv.php?epg_id=2']
```
- Added `strip` to input for auto epg matching, if not given `["3840p", "uhd", "fhd", "hd", "sd", "4k", "plus", "raw"]` is default
  When no matching epg_id is found, the display name is used to match a channel name. The given strings are stripped to get a better match.
- Fixed chno assignment issue
- Redirect Proxy provider cycle implemented (m3u playlist only cycles when output param `mask_redirect_url` is set).
- Reverse Proxy mode for user can now be a subset
  - `reverse`           -> all reverse
  - `reverse[live]`     -> only live reverse, vod and series redirect
  - `reverse[live,vod]` -> series redirect, others reverse
- `/status` api endpoint moved to  `/api/v1/status` for auth protection
- fixed multi provider VOD seek problem (provider cycle on seek request prevented playback)
- hdhomerun supports now basic auth like <http://user:password@ip:port/lineup.json>  
  you need to enable auth in config
```yaml
hdhomerun:
  enabled: true
  auth: true
  devices:
    - name: hdhr1
```
- A new filter field `caption` has been added. This field is used to bypass the `title/name` issue.
  If `caption` is provided, its value is read from `title` if available, otherwise from `name`.
  When setting `caption`, both `title` and `name` are updated.”
- Counter has now an attribute `padding`. Which fills the number like 001.
- Added proxy configuration for all outgoing requests in `config.yml`. supported http, https, socks5 proxies.
```yaml
proxy:
  url: socks5://192.168.1.6:8123
  username: uname  # <- optional basic auth
  password: secret # <- optional basic auth
```
- Added support for regular expression-based sequence sorting.
  You can now sort both groups and channels using custom regex sequences.
```yaml
sort:
  groups:
  order: asc
  sequence:
    - '^Freetv'
    - '^Shopping'
    - '^Entertainment'
    - '^Sunrise'
  channels:
    - field: caption
      group_pattern: '^Freetv'
      order: asc
      sequence:
        - '(?P<c1>.*?)\bUHD\b'
        - '(?P<c1>.*?)\bFHD\b'
        - '(?P<c1>.*?)\bHD\b'
        - '(?P<c1>.*?)\bSD\b'
```
In the example above, groups are sorted based on the specified sequence.
Channels within the `Freetv` group are first sorted by `quality` (as matched by the regex sequence), and then by the `captured prefix`.

To sort by specific parts of the content, use named capture groups such as `c1`, `c2`, `c3`, etc.
The numeric suffix indicates the priority: `c1` is evaluated first, followed by `c2`, and so on.

- Added ip check config
  - url # URL that may return both IPv4 and IPv6 in one response
  - url_ipv4 # Dedicated URL to fetch only IPv4
  - url_ipv6 # Dedicated URL to fetch only IPv6
  - pattern_ipv4 # Optional regex pattern to extract IPv4
  - pattern_ipv6 # Optional regex pattern to extract IPv6

```yaml
ipcheck:
  url_ipv4: https://ipinfo.io/ip
```

# 2.2.5 (2025-03-27)
- fixed web ui playlist regexp search
- added `web_ui_path` to `config.yml`
- added grace period `grace_period_millis`  attribute for `reverse_proxy.stream` in  `config.yml`
  If you have a provider or a user where the max_connection attribute is greater than 0,
  a grace period can be given during the switchover.
  If this period is set too short, it may result in access being denied in some cases.
  The default is 1000 milliseconds (1sec).
- added bandwidth `throttle_kbps` attribute for `reverse_proxy.stream` in  `config.yml`

| Resolution      |Framerate| Bitrate (kbps) | Quality     |
|-----------------|---------|----------------|-------------|
|480p (854x480)   |  30 fps | 819–2.457      | Low-Quality |
|720p (1280x720)  |  30 fps | 2.457–5.737    | HD-Streams  |
|1080p (1920x1080)|  30 fps | 5.737–12.288   | Full-HD     |
|4K (3840x2160)   |  30 fps | 20.480–49.152  | Ultra-HD    |

# 2.2.4 (2025-03-24)
- fixed `connect_timeout_secs:0` prevents connection initiation issue.
- fixed `hdhomerun` and `strm` config check for non-existing username.
- "Breaking CHANGE! Moved `connect_timeout_secs` is global timeout and defiend in config root and not `reverse_proxy.stream`.

# 2.2.3 (2025-03-23)
- variable resolving for config files now for all settings
- hls reverse proxy implemented
- dash redirect implemented (reverse proxy not supported)
- !BREAKING CHANGE! `channel_unavailable_file` is now under `custom_stream_response`,
- New custom streams `user_connections_exhausted` and `provider_connections_exhausted`added.
```yaml
custom_stream_response:
  channel_unavailable: /home/tuliprox/resources/channel_unavailable.ts
  user_connections_exhausted: /home/tuliprox/resources/user_connections_exhausted.ts
  provider_connections_exhausted: /home/tuliprox/resources/provider_connections_exhausted.ts
```
- input alias definition for same provider with same content but different credentials
```yaml
- sources:
- inputs:
    - type: xtream
      name: my_provider
      url: 'http://provider.net'
      username: xyz
      password: secret1
      aliases:
        - name: my_provider_2
          url: 'http://provider.net'
          username: abcd
          password: secret2
  targets:
    - name: test
```
Input aliases can be defined as batches in csv files with `;` separator.
There are 2 batch input types  `xtream_batch` and `m3u_batch`.
`XtreamBatch`:

```yaml
- sources:
- inputs:
    - type: xtream_batch
      url: 'file:///home/tuliprox/config/my_provider_batch.csv'
  targets:
    - name: test
```

```csv
#name;username;password;url;max_connections;priority
my_provider_1;user1;password1;http://my_provider_1.com:80;1;0
my_provider_2;user2;password2;http://my_provider_2.com:8080;1;0
```

`M3uBatch`:
```yaml
- sources:
- inputs:
    - type: m3u_batch
      url: 'file:///home/tuliprox/config/my_provider_batch.csv'
  targets:
    - name: test
```

```csv
#url;max_connections;priority
http://my_provider_1.com:80/get_php?username=user1&password=password1;1;0
http://my_provider_2.com:8080/get_php?username=user2&password=password2;1;0
```
The Fields `max_connections` and `priority`are optional.
`max_connections`  will be set default to `1`. This is different from yaml config where the default is `0=unlimited`

- added two options to reverse proxy config `forced_retry_interval_secs` and `connect_timeout_secs`
  `forced_retry_interval_secs` forces every x seconds a reconnect to the provider,
  `connect_timeout_secs` tries only x seconds for connection, if not successfully starts a retry.

# 2.2.2 (2025-03-12)
- !BREAKING CHANGE! Target options moved to specific target output definitions.

target `options`:
- `ignore_logo`: `true`|`false`,
- `share_live_streams`: `true`|`false`,
- `remove_duplicates`: `true`|`false`,

target output type `xtream`:
- `skip_live_direct_source`: `true`|`false`,
- `skip_video_direct_source`: `true`|`false`,
- `skip_series_direct_source`: `true`|`false`,
- `resolve_series`: `true`|`false`,
- `resolve_series_delay`: seconds,
- `resolve_vod`: `true`|`false`,
- `resolve_vod_delay`: `true`|`false`,

target output type `m3u`:
- `filename`: _optional_
- `include_type_in_url`: `true`|`false`,
- `mask_redirect_url`: `true`|`false`,

target output type `strm`:
- `directory`: _mandatory_,
- `username`: _optional_,
- `underscore_whitespace`: `true`|`false`,
- `cleanup`: `true`|`false`,
- `kodi_style`: `true`|`false`,
- `strm_props`: _optional_,  list of strings,

target output type `hdhomerun`:
- `device`: _mandatory_,
- `username`: _mandatory_,
- `use_output`: _optional_, `m3u`|`xtream`

Example:
```yaml
targets:
  - name: xc_m3u
    output:
      - type: xtream
        skip_live_direct_source: true,
        skip_video_direct_source: true,
      - type: m3u
      - type: strm
        directory: /tmp/kodi
      - type: hdhomerun
        username: hdhruser
        device: hdhr1
        use_output: xtream
    options: {ignore_logo: false, share_live_streams: true, remove_duplicates: false}
```

- The Web UI now includes a login feature for playlist users, allowing them to set their groups for filtering and managing their own bouquet of groups.
  The playlist user can login with his credentials and can select the desired groups for his playlist.
- Added `user_config_dir` to `config.yml`. It is the storage path for user configurations (f.e. bouquets).
- New Filter field `input` can be used along `name`, `group`, `title`, `url` and `type`. Input is a `regexp` filter. `input ~ "provider\-\d+"`
- New option `use_user_db` in `api-proxy.yml`. The Playlist Users are stored inside the config file `api-proxy.yml`. When you set this option to `true`
  the user are stored in a db file. This is a better choice if you have a lot of users. If you have only a few let it default to `false`
- WebUI playlist browser with tree and gallery mode. Explore self hosted and provider playlists in browser.
- Added HdHomeRun tuner target for use with Plex/Emby/Jellyfin

# 2.2.1 (2025-02-14)
- Added more info to `/status`.
- Refactored unavailable channel replacement streaming.
- Fixed catch up saving.
- Updated readme for creation of unavailable channel video file with ffmpeg for mobiles.
- refactored stream sharing.

# 2.2.0 (2025-02-11)
- !BREAKING CHANGE!  unique `input` `name` is now mandatory, because rearranging the `source.yml` could lead to wrong results without a playlist update.
- !BREAKING_CHANGE! `log_sanitize_sensitive_info`  is now under `log` section  as `sanitize_sensitive_info`
- !BREAKING_CHANGE! uuid generation for entries changed to `input.name` + `stream_id`. Virtual id mapping changed. The new Virtual id is not a sequence anymore.
- !BREAKING_CHANGE! `api-proxy.yml`  server config changed.
```yaml
server:
  - name: default
    protocol: http
    host: 192.169.1.9
    port: '8901'
    timezone: Europe/Paris
    message: Welcome to tuliprox
  - name: external
    protocol: https
    host: tuliprox.mydomain.tv
    port: '443'
    timezone: Europe/Paris
    message: Welcome to tuliprox
    path: tuliprox
```
- Added Active clients count (for reverse proxy mode users) which is now displayed in `/status`  and can be logged with setting
  `active_clients: true` under `log`section in `config.yml`
- Fixed iptv player using live tv stream without `/live/` context.
- Added `log_level` to `log` config. Priority:  CLI-Argument, Env-Var, Config, Default(`info`)
```yaml
log:
  sanitize_sensitive_info: false
  active_clients: true
  log_level: debug
update_on_boot: false
web_ui_enabled: true
```
- Added new option to `input` `xtream_live_stream_without_extension`. Default is `false`.  Some providers don't like `.ts`  extension, some providers need it.
  Now you can disable or enable it for a provider.
- Aded new option to `input` `xtream_live_stream_use_prefix`.. Default is `true`.  Some providers don't like `/live/`  prefix for streams, some providers need it.
  Now you can disable or enable it for a provider.
- Added `path` to `api-proxy.yml` server config for simpler front reverse-proxy configuration (like nginx)
- added `hlsr` handling.
- fixed mapper counter not incrementing.
- adding `&type=m3u_plus` at the end of an `m3u` url wil trigger a download. Without it will only stream the result.
- `kodi` `strm` generation, does not delete root directory, avoids unchanged file creations.
  `strm` files now o get timestamp from `addedd`property if exists.
- shared live stream implementation refactored.
- added optional user properties: `max_connections`, `status`, `exp_date` (expiration date as unix seconds).
  If they exist they are checked when `config.yml` `user_access_control` set to true., if you don't need them remove this fields from `api-proxy.yml`
  Added option in `config.yml` the option `user_access_control` to activate the checks. Default is false.
- Added option `channel_unavailable_file` in `config.yml`. If a provider stream is not available this file content is send instead.
```yaml
update_on_boot: false
web_ui_enabled: true
channel_unavailable_file: /freeze_frame.ts
```

# 2.1.3 (2025-01-26)
- Hotfix 2.1.2, forgot to update the stream api code.

# 2.1.2 (2025-01-26)
- `Strm` output has an additional option `strm_props`. These props are written to the strm file.
  You can add properties like `#KODIPROP:seekable=true|false`, `#KODIPROP:inputstream=inputstream.ffmpeg` or `"#KODIPROP:http-reconnect=true`.
- Fixed xtream affix-processed output.
- `log_sanitize_sensitive_info`  added to `config.yml`. Default is `true`.
- added `resource_rewrite_disabled` to `reverse_proxy` config to disable resource url rewrite.
- Fixed series redirect proxy mode.
- Added `pushover.net` config to messaging.
```yaml
messaging:
  pushover:
    token: _required_
    user: _required_
    url: `optional`, default is https://api.pushover.net/1/messages.json
```

# 2.1.1 (2025-01-19)
- added new path `/status` which is an alias to `healthcheck`
- added memory usage to `/status`
- fixed VLC seeking problem when reconnect stream was enabled.
- duplicate field problem for xtream series/vod info fixed.
- fixed docker/build scripts
- fixed xtream live stream redirect bug

# 2.1.0 (2025-01-17)
- Watch files are now moved inside the `target` folder. Move them manually from `watch_<target_name>_<watched_group>.bin` to `<target_name>/watch_<watched_group>.bin`
- No error log for xtream api when content is skipped with options `xtream_skip_[live|vod|series]`
- _experimental_:  added live channel connection sharing in reverse proxy mode. To activate set `share_live_streams` in target options.
- Added `info` and `tmdb-id` caching for vod and series with options `xtream_resolve_(series|vod)`.
- The `kodi` format for movies can contain the `tmdb-id` (_optional_). To add the `tmdb-id` you can set now `kodi_style`,  `xtream_resolve_vod`, `xtream_resolve_vod_delay`, `xtream_resolve_series` and  `xtream_resolve_series_delay` to target options.
- `kodi` output can now have `username` attribute to use reverse proxy mode when combined with `xtream` output.
- Fixed webUI manual update for selected targets
- Added m3u logo url rewrite in `reverse proxy` mode or with `m3u_mask_redirect_url` option.
- BPlusTree compression changed from zlib to zstd.
- Breaking change: multi scheduler config with optional targets.
```yaml
#   sec  min   hour   day of month   month   day of week   year
schedules:
  - schedule: "0  0  8  *  *  *  *"
    targets:
      - vod_channels
  - schedule: "0  0  10  *  *  *  *"
    targets:
      - series_channels
  - schedule: "0  0  20  *  *  *  *"
```
- Stats have now target information
- Prevent simultaneous updates
- Added target options `remove_duplicates` to remove entries with same `url`.
- Added reverse Proxy config to `config.yml`
- `config.yml` `backup_dir` is now default `backup`. If you want to keep the old name set `backup_dir: .backup`
```yaml
reverse_proxy:
  stream:
    retry: true
    buffer:
      enabled: true
      size: 1024
    connect_timeout_secs: 5
  cache:
    size: 500MB
    enabled: true
    dir: ./cache
```

# 2.0.10 (2024-12-03)
- added Target Output Option `m3u_include_type_in_url`, default false. This adds `live`, `movie`, `series` to the url of the stream in reverse proxy mode.
- added Target Output Option `m3u_mask_redirect_url`, default false. The urls are pointed to tuliprox in redirect mode. In stream request a redirect response is send. Usefully if you want to track calls in redirect mode.
- fixed xtream api redirect url problem.

# 2.0.9 (2024-12-01)
- Fixed api proxy server url bug

# 2.0.8 (2024-11-27)
- The configured directories `data`, `backup` and `video-download` are created when configured and do not exist.
- set "actix_web::middleware::logger" to level `error`
- masking sensitive information in log
- hls support (m3u8 url, ignores proxy type, always redirect)

# 2.0.7 (2024-11-05)
- EPG is now first downloaded to disk instead of directly into memory, then processed using a SAX parser (slower but reduces memory usage from up to 2GB).
- Various code optimizations have been applied.
- Regular expression matching in log output is now set to trace level to prevent flooding the debug log.
- Processing stats now include a `took` field indicating the processing time.

# 2.0.6 (2024-11-02)
- breaking change virtual_id handling. You need to clear the data directory.
- new content storage implementation with BPlusTree indexing.
- api responses are now streamed directly from disk to avoid memory allocation.
- fixed scheduler implementation to only wake up on scheduled times.
-
# 2.0.5(2024-10-16)
- input url supports now scheme `file://...` (which is not necessary because file paths are supported). Gzip files are also supported.
- sort takes now a sequence for channel values which has higher priority than sort order
- fixed error handling in filter parsing
- `NOT` filter is now `non greedy`. `NOT Name ~ "A" AND Group ~ "B"` was `NOT (Name ~ "A" AND Group ~ "B")`. Now it is `(NOT Name ~ "A") AND Group ~ "B"`
- Implemented workaround for missing tvg-ID

# 2.0.4(2024-09-19)
* if Content type of file download is not set in header, the gzip encoding is checked through magic header.
* if source is m3u and stream id not a number, the entry is skipped and logged.
* prefix and suffix was applied wrong, fixed.
* epg timeshift, define timeshift api-proxy.yml for each user as `epg_timeshift: hh:mm`, example  `-2:30`, `1:45`, `+0:15`, `2`, `:30`, `:3`, `2:`
* timeshift.php api implementation
* New Filter `type` added can be uses as  `Type = vod` or `Type = live` or `Type = series`
* Counter in `mapping.yml`. Each mapper can have counters to add counter to specific fields.
* Added new mapper feature `transform`. `uppercase`, `lowercase` and `capitalize` supported.
* Fixed parsing invalid m3u playlist entries like `tvg-logo="[""]"`

# 2.0.3(2024-07-11)
*  added  `source` - `input` - `name` attribute to README
*  added `chno`  to Playlist attributes.
*  `epg_channel_id` mapping fixed

# v2.0.2(2024-05-28)
* Added Encoding handling: gzip,deflate
* Fixed panic when `tvg-id` is not set.

# v2.0.1(2024-05-24)
* m3u playlists are not saved as plainfile, therefor m3u output filename is not mandatory, if given the plain m3u playlist is stored.
* Added `--healthcheck` argument for docker
* Added `catch-up`/`timeshift`  api for `xtream`

# v2.0.0(2024-05-10)
* major version change due to massive changes
* `update_on_boot` for config, default is false, if true an update is run on start
* `category_id` filter added to xtream api
* Handling for m3u files without id and group information
* Added `panel_api.php`  endpoint for xtream
* Case insensitive filter syntax
* Xtream category_id fixes, to avoid category_id change when title not changes.
* Target options `xtream_skip_live_direct_source` and `xtream_skip_video_direct_source` are now default true
* added new target option
  - `xtream_skip_series_direct_source` default is true
* Added new options to input configuration. `xtream_skip_live`, `xtream_skip_vod`, `xtream_skip_series`
* Updated docker files, New Dockerfile with builder to build an image without installing rust or node environments.
* Generating xtream stream urls from m3u input.
* Reverse proxy implementation for m3u playlist.
* Mapper can now set `epg_channel_id`.
* Added environment variables for User Credentials `username`, `password` and `token` in format `${env:<EnvVarName>}` where `<EnvVarName>` should be replaced.
* Added `web_ui_enabled` to `config.yml`. Default is `true`. Set to `false` to disable webui.
* Added `web_auth` to `config.yml` struct for web-ui-authentication is optional.
  - `enabled`: default true
  - `issuer` issuer for jwt token
  - `secret` secret for jwt token
  - `userfile` optional userfile with generated userfile in format "username: password" per file, default name is user.txt in config path
* Password generation argument --genpwd  to generate passwords for userfile.
* Added env var `TULIPROX_LOG` for log level
* Log Level has now module support like `tuliprox::util=error,tuliprox::filter=debug,tuliprox=debug`
* Multiple Xtream Sources merging into one target is now supported

# v1.1.8(2024-03-06)
* Fixed WebUI Option-Select
* WebUI: added gallery view as second view for playlist
* Breaking change config path. The config path is now default ./config.
  You can provide a config path with the "-p" argument.

# v1.1.7(2024-01-30)
* Renamed api-proxy.yml server info field `ip` to `host`
* Multiple server-config for xtream api. In api-proxy.yml assign server config to user

# v1.1.6(2024-01-17)
* Watch filter are now regular expressions
* Fixed watch file not created problem
* UI responds immediately to update request

# v1.1.5(2024-01-11)
* Changed api-proxy user default proxy type from `reverse` to `redirect`
* Added `xtream_resolve_series` and `xtream_resolve_series_delay` option for `m3u` target
* Messaging calling rest endpoint added
* Messaging added 'Watch' option as OptIn

# v1.1.4(2023-12-06)
* Breaking change, `config.yml` split into `config.yml` and `source.yml`
* Added `backup_dir` property to `config.yml` to store backups of changed config files.
* Added regexp search in Web-UI
* Added config Web-UI
* Added xtream vod_info and series_info, stream seek.
* Added input options with attribute xtream_info_cache to cache get_vod_info and get_series_info on disc
* for xtream api added proxy types reverse and redirect to user credentials.

# v1.1.3(2023-11-08)
* added new target options
  - `xtream_skip_live_direct_source`
  - `xtream_skip_video_direct_source`
* internal optimization/refactoring to avoid string cloning.
* new options for downloading media files from web-ui
  - `organize_into_directories`
  - `episode_pattern`
* Web-UI - Download View with multi download support
* Added WebSearch Url `web_search: 'https://www.imdb.com/search/title/?title={}'` under video configuration.

# v1.1.2(2023-11-03)
* Fixed epg for xtream
* Fixed some Web-UI Problems
* Added some convenience endpoints to rest api

# v1.1.1(2023-10-31)
* Added scheduler to update lists in server mode.
* Added Xtream Cluster Live, Video, Series. M3u Playlist cluster guessing through video file endings.
* Added api-proxy config for xtream proxy, to define server info and user credentials
* Added Xtream Api Endpoints.
* Added M3u Api Endpoints.
* Added multiple input support
* Added Messaging with opt in message types [info, error, stats]
* Added Telegram message support
* Added Target watch for groups
* Fixed TLS problem with docker scratch
* Added simple stats
* Target Output is now a list of multiple output formats, !breaking change!
* RegExp captures can now be used in mapper attributes
* Added file download to a defined directory in config
* Refactored web-ui
* Added XMLTV support

Changes in `config.yml`
```yaml
messaging:
  notify_on:
    - error
    - info
    - stats
  telegram:
    bot_token: '<your telegram bot token>'
    chat_ids:
      - <your telegram chat_id>
schedules:
  - schedule: '0  0  0,8,18  *  *  *  *'
```

`api-proxy.yml`
```yaml
server:
  protocol: http
  ip: 192.168.9.3
  http_port: 80
  https_port:
  rtmp_port:
  timezone: Europe/Paris
  message: Welcome to tuliprox
user:
  - target: pl1
    credentials:
      - {username: x3452, password: ztrhgrGZrt83hjerter}
```

# v1.0.1(2023-09-07)
* Refactored sorting. Sorting channels inside group now possible

# Changelog
# v1.0.0(2023-04-27)
* Added target argument for command line. `tuliprox -t <target_name> -t <target_name>`. Target names should be provided in the config.
* Added filter to mapper definition.
* Refactored filter parsing.
* Fixed sort after mapping group names.
* Refactored mapping, fixed reading unmodified initial values in mapping loop from ValueProvider, because of cloned channel

# v0.9.9(2023-03-20)
* Added optional 'enabled' property to input and target. Default is true.
* Fixed template dependency replacement.
* Added optional 'name' property to target. Default is 'default'.
* Added Dockerfile
* Added xtream support
* Breaking changes: config changes for input

# Changelog
# v0.9.8(2023-02-25)
* Added new fields to mapping attributes and assignments
  - "name"
  - "title"
  - "group"
  - "id"
  - "chno"
  - "logo"
  - "logo_small"
  - "parent_code"
  - "audio_track"
  - "time_shift"
  - "rec"
  - "source"
* Added static suffix and prefix at inpupt source level

# v0.9.7(2023-02-15)
* Breaking changes, mappings.yml refactored
* Added `threads` property to config, which executes different sources in threads.
* WebUI: Added clipboard collector on left side
* Added templates to config to use in filters
* Added nested templates, templates can have references to other templates with `!name!`.
* Renamed Enum Constants
  - M3u -> m3u,
  - Strm -> strm
  - FRM -> frm
  - FMR -> fmr
  - RFM -> rfm
  - RMF -> rmf
  - MFR -> mfr
  - MRF -> mrf
  - Group -> group   (Not in filter regular expressions)
  - Name -> name  (Not in filter regular expressions)
  - Title -> title  (Not in filter regular expressions)
  - Url -> url  (Not in filter regular expressions)
  - Discard -> discard
  - Include -> include
  - Asc -> asc
  - Desc -> desc

# v0.9.6(2023-01-14)
* Renamed `mappings.templates` attribute `key` to `name`
* `mappings.tag` is now a struct
  - captures: List of captured variable names like `quality`.
  - concat: if you have more than one captures defined this is the join string between them
  - suffix: suffix for thge tag
  - prefix: prefix for the tag

# v0.9.5(2023-01-13)
* Upgraded libraries, fixed serde_yaml v.0.8 empty string bug.
* Added Processing Pipe to target for filter, map and rename. Values are:
  - FRM
  - FMR
  - RFM
  - RMF
  - MFR
  - MRF
    default is FMR
* Added mapping parameter `match_as_ascii`. Default is `false`.
  If `true` before regexp matching the matching text will be converted to ascii. [unidecode](https://chowdhurya.github.io/rust-unidecode/unidecode/index.html)

Added regexp templates to mapper:
```yaml
mappings:
  - id: France
    tag: ""
    match_as_ascii: true
    templates:
      - key: delimiter
        value: '[\s_-]*'
      - key: quality
        value: '(?i)(?P<quality>HD|LQ|4K|UHD)?'
    mapper:
      - tvg_name: TF1 $quality
        # https://regex101.com/r/UV233E/1
        tvg_names:
          - '^\s*(FR)?[: |]?TF1!delimiter!!quality!\s*$'
        tvg_id: TF1.fr
        tvg_chno: "1"
        tvg_logo: https://emojipedia-us.s3.amazonaws.com/source/skype/289/shrimp_1f990.png
        group_title:
          - FR
          - TNT
```

* `mapping` attribute for target is now a list. You can assign multiple mapper to a target.
```
mapping:
  - France
  - Belgium
  - Germany
```

# v0.9.4(2023-01-12)
* Added mappings. Mappings are defined in a file named ```mapping.yml``` or can be given by command line option ```-m```.
  ```target``` has now an optional field ```mapping``` which has the id of the mapping configuration.
* rename is now optional

# v0.9.3(2022-04-21)
* ```Strm``` output has an additional option ```kodi_style```. This option tries to guess the year, season and episode for kodi style names.
  https://kodi.wiki/view/Naming_video_files/TV_shows

# v0.9.2(2022-04-05)
* ```Strm``` output has an additional option ```cleanup```. This deletes the old directory given at ```filename```.

# v0.9.1(2022-04-05)
* There are two types of targets ```m3u``` and ```strm```. This can be set by the ```output``` attribute to ```Strm``` or ```M3u```.
  If the attribute is not specified ```M3u``` is created by default. ```Strm``` output has an additional option ```underscore_whitespace```. This replaces all whitespaces with ```_``` in the path.

## v0.9.0(2022-04-04)
* Changed filter. Filter are now defined as filter statements. Url added to filter fields.

## v0.8.0(2022-03-24)
* Changed configuration. It is now possible to handle multiple sources. Each input has its own targets.

## v0.7.0(2022-01-20)
* Updated frontend libraries
* Added Search, currently only plain text search

## v0.6.0(2021-12-29)
* Added options to target, currently only ignore_logo
* Added sorting to groups

## v0.5.0(2021-10-15)
* Fixed: config input persistence filename was ignored
* Added working_dir to configuration
* relative web_root is now checked for existence in current path and working_dir.

## v0.4.0(2021-10-08)
* Fixed server exit on playlist not found
* Added copy link to clipboard in playlist tree

## v0.3.0(2021-10-08)
* Updated frontend packages
* Added linter for code checking
* Updated tree layout and added hover coloring
* Fixed Url Field could not be edited after drop down selection
* Added download on key-"Enter" press

## v0.2.0(2021-10-07)
* Added simple WEB-UI
  * Start in server mode

## v0.1.0(2021-10-01)
* Initial project release<|MERGE_RESOLUTION|>--- conflicted
+++ resolved
@@ -1,10 +1,7 @@
 # Changelog
-<<<<<<< HEAD
-=======
 # 3.3.0 (2025-11-xx)
 - Avoid blocking the runtime when warming cache
 
->>>>>>> 3e91e218
 # 3.2.0 (2025-11-14)
 - Added `name` attribute to Staged Input.
 - Real-time active provider connection monitoring (dashboard + websocket)
@@ -13,7 +10,7 @@
 - More robust connection-state and provider-handle management
 - Streamlined event notifications and provider-count reporting
 - Added configurable `reverse_proxy.resource_retry` (UI + server) to tune max attempts, base delay, and exponential backoff multiplier for proxied resources.
-- Multi Strm outputs with same type is now allowed. 
+- Multi Strm outputs with same type is now allowed.
 - Added new mapper function `pad(text | number, number, char, optional position: "<" | ">" | "^")`
 - Added new mapper function `format` for simple in-text replacement like `format("Hello {}! Hello {}!", "Bob", "World")`
 - Added `reverse_proxy.stream.shared_burst_buffer_mb` to control shared-stream burst buffer size (default 12 MB).
@@ -25,13 +22,13 @@
 - Catchup stream fix cycling through multiple providers on play.
 - Custom streams fix and update webui stream info
 - Added TimeZone to `epg_timeshift: [-+]hh:mm or TimeZone`, example `Europe/Paris`, `America/New_York`, `-2:30`(-2h30m), `+0:15` (15m), `2` (2h), `:30` (30m), `:3` (3m)
-If you use TimeZone the timeshift will change on Summer/Winter time if its applied in the TZ.
+  If you use TimeZone the timeshift will change on Summer/Winter time if its applied in the TZ.
 - Fixed: Mappings now automatically reload and reapply after configuration changes, preventing stale settings.
 - Search in Playlist Explorer now returns groups instead of matching flat channel list.
 - Added `use_memory_cache` attribute to target definition to hold playlist in memory to reduce disc access.
-Placing playlist into memory causes more RAM usage but reduces disk access.
-- Added optional `filter` attribute to Output (except HDHomerun-Output). 
-Output filters are applied after all transformations have been performed, therefore, all filter contents must refer to the final state of the playlist.
+  Placing playlist into memory causes more RAM usage but reduces disk access.
+- Added optional `filter` attribute to Output (except HDHomerun-Output).
+  Output filters are applied after all transformations have been performed, therefore, all filter contents must refer to the final state of the playlist.
 - Added burst buffer to shared stream
 - Telegram message thread support. thread id can now be appended to chat-id like `chat-id:thread-id`.
 - Telegram supports markdown generation for structured json messages. simply set `markdown: true` in telegram config.
@@ -49,7 +46,7 @@
 # 3.1.7 (2025-10-10)
 - Added Dark/Bright theme switch
 - Resource proxy retries failed requests up to three times and respects the `Retry-After` header (falls back to 100 ms wait)
-to reduce transient HTTP errors (400, 408, 425, 429, 5xx)
+  to reduce transient HTTP errors (400, 408, 425, 429, 5xx)
 - Added `accept_insecure_ssl_certificates` option in `config.yml` (for serving images over HTTPS without a valid SSL certificate)
 - VOD streams now use tmdbid from `get_vod_streams` if available, removing the need for `resolve_vod` in STRM generation
 - Fixed file length issue in STRM generation
@@ -69,14 +66,14 @@
 - Fixed auto EPG for batch inputs
 - Fixed EPG URL prepare
 - Content Security Policies configurable via config, default OFF
-- WebUI Config View editor for config.yml added 
+- WebUI Config View editor for config.yml added
 
 # 3.1.5 (2025-08-14)
 - Hot reload for config
 - New WebUI (currently only readonly)
 - Fixed shared stream provider connection count
 - Added hanging client connection release
-- Added `replace` built-in function for mapper scripts 
+- Added `replace` built-in function for mapper scripts
 - Added `token_ttl_mins` to web_auth config to define auth token expiration duration.
 - Staged sources. Side-loading playlist. Load from staged, serve from provider.
 - Fixed proxy config
@@ -93,7 +90,7 @@
 ```
    station_prefix = template(concat("US_", station, "_PREFIX")),
 ```
-If we assume the variable `station` contains the value `WINK`, 
+If we assume the variable `station` contains the value `WINK`,
 this script receives the template with the concatenated name `US_WINK_PREFIX` which should be defined in `templates` section,
 and assigns it to the variable `station_prefix`.
 - Extended STRM export functionality with:
