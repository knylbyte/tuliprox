use crate::app::components::api_user::target_playlist::{BouquetSelection, UserTargetPlaylist};
use crate::app::components::{Panel, RadioButtonGroup, TextButton};
use crate::hooks::use_service_context;
use crate::model::{BusyStatus, EventMessage};
use shared::error::TuliproxError;
use shared::info_err;
use shared::model::{PlaylistBouquetDto, PlaylistCategoriesDto, PlaylistClusterBouquetDto};
use std::cell::RefCell;
use std::collections::HashMap;
use std::fmt;
use std::rc::Rc;
use std::str::FromStr;
use yew::prelude::*;
use yew_i18n::use_translation;

#[derive(Clone, Copy, PartialEq, Eq, PartialOrd, Ord, Hash)]
enum ApiUserPlaylistPage {
    Xtream,
    M3u,
}

impl FromStr for ApiUserPlaylistPage {
    type Err = TuliproxError;

    fn from_str(s: &str) -> Result<Self, TuliproxError> {
        match s.to_lowercase().as_str() {
            "xtream" => Ok(ApiUserPlaylistPage::Xtream),
            "m3u" => Ok(ApiUserPlaylistPage::M3u),
            _ => Err(info_err!(format!("Unknown api user playlist type: {s}"))),
        }
    }
}

impl fmt::Display for ApiUserPlaylistPage {
    fn fmt(&self, f: &mut fmt::Formatter<'_>) -> fmt::Result {
        let s = match self {
            ApiUserPlaylistPage::Xtream => "xtream",
            ApiUserPlaylistPage::M3u => "m3u",
        };
        write!(f, "{s}")
    }
}

fn to_playlist_cluster(count: (usize, usize, usize), bouquet: Option<&Rc<RefCell<BouquetSelection>>>) -> Option<PlaylistClusterBouquetDto> {
    if let Some(bouq) = bouquet {
        let selections = bouq.borrow();

        let selected_vec = |map: &HashMap<String, bool>| {
            let v: Vec<String> = map.iter()
                .filter(|(_, &selected)| selected)
                .map(|(c, _)| c.clone())
                .collect();
            if v.is_empty() { None } else { Some(v) }
        };

        let live = selected_vec(&selections.live).filter(|v| v.len() != count.0);
        let vod = selected_vec(&selections.vod).filter(|v| v.len() != count.1);
        let series = selected_vec(&selections.series).filter(|v| v.len() != count.2);

        // if all three are None, return None
        if live.is_none() && vod.is_none() && series.is_none() {
            None
        } else {
            Some(PlaylistClusterBouquetDto { live, vod, series })
        }
    } else {
        None
    }
}


#[function_component]
pub fn ApiUserPlaylist() -> Html {
    let translate = use_translation();
    let service_ctx = use_service_context();
    let categories = use_state(|| None as Option<Rc<PlaylistCategoriesDto>>);
    let bouquets = use_state(|| None as Option<Rc<PlaylistBouquetDto>>);
    let active_tab = use_state(|| ApiUserPlaylistPage::Xtream);
    let playlist_types = use_memo((), |_| {
        [ApiUserPlaylistPage::Xtream, ApiUserPlaylistPage::M3u].iter().map(ToString::to_string).collect::<Vec<String>>()
    });

    // Selection reference
<<<<<<< HEAD
    let selections = use_mut_ref(|| {
        HashMap::<ApiUserPlaylistPage, Rc<RefCell<BouquetSelection>>>::new()
    });
=======
    let selections =
        use_mut_ref(HashMap::<ApiUserPlaylistPage, Rc<RefCell<BouquetSelection>>>::new);
>>>>>>> e0b39eb0

    let handle_tab_select = {
        let active_tab_clone = active_tab.clone();
        Callback::from(move |page_selection: Rc<Vec<String>>| {
            if let Some(page_selection_str) = page_selection.first() {
                if let Ok(page) = ApiUserPlaylistPage::from_str(page_selection_str) {
                    active_tab_clone.set(page)
                }
            }
        })
    };

    {
        // ----- Load data on mount -----
        let categories = categories.clone();
        let bouquets = bouquets.clone();
        let services = service_ctx.clone();
        let translate = translate.clone();

        use_effect_with((), move |_| {
            wasm_bindgen_futures::spawn_local(async move {
                services.event.broadcast(EventMessage::Busy(BusyStatus::Show));
                let result = (services.user_api.get_playlist_bouquet().await, services.user_api.get_playlist_categories().await);
                match result {
                    (Ok(bouquet), Ok(cats)) => {
                        bouquets.set(bouquet.clone());
                        categories.set(cats.clone());
                    }
                    (Err(e1), Err(e2)) => {
                        log::error!("Failed to load bouquet: {e1:?}, categories: {e2:?}");
                        services.toastr.error(translate.t("MESSAGES.DOWNLOAD.USER_BOUQUET.FAIL"));
                    }
                    (Err(e), _) | (_, Err(e)) => {
                        log::error!("Failed to load user data: {e:?}");
                        services.toastr.error(translate.t("MESSAGES.DOWNLOAD.USER_BOUQUET.FAIL"));
                    }
                }

                services.event.broadcast(EventMessage::Busy(BusyStatus::Hide));
            });
            || {}
        });
    }

    // ----- Save handler -----
    let on_save = {
        let selections = selections.clone();
        let services = service_ctx.clone();
        let translate = translate.clone();
        let categories = categories.clone();

        Callback::from(move |_| {
            let selections = selections.clone();
            let services = services.clone();
            let translate = translate.clone();
            let categories_xtream_count = categories.as_ref().and_then(|plc| plc.xtream.as_ref().map(|x|
                (x.live.as_ref().map(|v| v.len()).unwrap_or(0),
                 x.vod.as_ref().map(|v| v.len()).unwrap_or(0),
                 x.series.as_ref().map(|v| v.len()).unwrap_or(0))
            )).unwrap_or((0, 0, 0));
            let categories_m3u_count = categories.as_ref().and_then(|plc| plc.m3u.as_ref().map(|x|
                (x.live.as_ref().map(|v| v.len()).unwrap_or(0),
                 x.vod.as_ref().map(|v| v.len()).unwrap_or(0),
                 x.series.as_ref().map(|v| v.len()).unwrap_or(0))
            )).unwrap_or((0, 0, 0));

            wasm_bindgen_futures::spawn_local(async move {
                services.event.broadcast(EventMessage::Busy(BusyStatus::Show));
                let result = {
                    let selects = selections.borrow();
                    PlaylistBouquetDto {
                        xtream: to_playlist_cluster(categories_xtream_count, selects.get(&ApiUserPlaylistPage::Xtream)),
                        m3u: to_playlist_cluster(categories_m3u_count, selects.get(&ApiUserPlaylistPage::M3u)),
                    }
                };

                match services.user_api.save_playlist_bouquet(&result).await {
                    Ok(()) =>  services.toastr.success(translate.t("MESSAGES.SAVE.BOUQUET.SUCCESS")),
                    Err(_) => services.toastr.error(translate.t("MESSAGES.SAVE.BOUQUET.FAIL")),
                }

                services.event.broadcast(EventMessage::Busy(BusyStatus::Hide));
            });
        })
    };

    let handle_m3u_change = {
        let selections = selections.clone();
        Callback::from(move |selection: Rc<RefCell<BouquetSelection>>| {
            selections.borrow_mut().insert(ApiUserPlaylistPage::M3u, selection);
        })
    };

    let handle_xtream_change = {
        let selections = selections.clone();
        Callback::from(move |selection: Rc<RefCell<BouquetSelection>>| {
            selections.borrow_mut().insert(ApiUserPlaylistPage::Xtream, selection);
        })
    };

    html! {
        <div class="tp__api-user-playlist">
            <div class="tp__api-user-playlist__header tp__list-list__header">
                <h1>{translate.t("TITLE.USER_BOUQUET_EDITOR") }</h1>
                <div class="tp__userlist-list__header-toolbar">
                    <TextButton class="primary" name="save"
                            icon="Save"
                            title={ translate.t("LABEL.SAVE")}
                            onclick={on_save}></TextButton>

                </div>
            </div>

            <div class="tp__api-user-playlist__content">
                <div class="user-playlist__content-toolbar">
                 <RadioButtonGroup options={playlist_types.clone()}
                                          selected={Rc::new(vec![(*active_tab).to_string()])}
                                          on_select={handle_tab_select} />
                </div>

                <div class="tp__api-user-playlist__content-panels">
                    <Panel value={ApiUserPlaylistPage::Xtream.to_string()} active={active_tab.to_string()}>
                        <UserTargetPlaylist
                            categories={categories.as_ref().and_then(|c| c.xtream.clone())}
                            bouquet={bouquets.as_ref().and_then(|b| b.xtream.as_ref().cloned())}
                            on_change={handle_xtream_change.clone()}
                            ></UserTargetPlaylist>
                    </Panel>
                    <Panel value={ApiUserPlaylistPage::M3u.to_string()} active={active_tab.to_string()}>
                       <UserTargetPlaylist
                            categories={categories.as_ref().and_then(|c| c.m3u.clone())}
                            bouquet={bouquets.as_ref().and_then(|b| b.m3u.as_ref().cloned())}
                            on_change={handle_m3u_change.clone()}
                            ></UserTargetPlaylist>
                    </Panel>
                </div>
            </div>
        </div>
    }
}<|MERGE_RESOLUTION|>--- conflicted
+++ resolved
@@ -68,7 +68,6 @@
     }
 }
 
-
 #[function_component]
 pub fn ApiUserPlaylist() -> Html {
     let translate = use_translation();
@@ -81,14 +80,9 @@
     });
 
     // Selection reference
-<<<<<<< HEAD
     let selections = use_mut_ref(|| {
         HashMap::<ApiUserPlaylistPage, Rc<RefCell<BouquetSelection>>>::new()
     });
-=======
-    let selections =
-        use_mut_ref(HashMap::<ApiUserPlaylistPage, Rc<RefCell<BouquetSelection>>>::new);
->>>>>>> e0b39eb0
 
     let handle_tab_select = {
         let active_tab_clone = active_tab.clone();
