--- conflicted
+++ resolved
@@ -197,13 +197,8 @@
             })
     };
 
-<<<<<<< HEAD
-    let is_sortable = Callback::<usize, bool>::from(move |col| {
-            is_col_sortable(col)
-    });
-=======
+
     let is_sortable = Callback::<usize, bool>::from(is_col_sortable);
->>>>>>> e0b39eb0
 
     let on_sort = {
         let users = props.users.clone();
