--- conflicted
+++ resolved
@@ -291,14 +291,11 @@
     "CLIENT_IP": "Client IP",
     "STREAM_ID": "Stream Id",
     "SHARED": "Shared",
-<<<<<<< HEAD
     "CLUSTER": "Type",
     "USER_AGENT": "Player",
     "FORMAT": "Format",
-    "DURATION": "Duration"
-=======
+    "DURATION": "Duration",
     "ADD_QUALITY_TO_FILENAME": "Quality"
->>>>>>> 2696d884
   },
   "TITLE": {
     "USER_BOUQUET_EDITOR": "User group editor"
